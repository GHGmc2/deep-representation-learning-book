\providecommand{\toplevelprefix}{../..}  %
\documentclass[../../book-main.tex]{subfiles}

\begin{document}

\chapter{An Informal Introduction}
\label{ch:intro}

\begin{quote}
``{\em Just as the constant increase of entropy is the basic law of the universe, so it is the basic law of life to be ever more highly structured and to struggle against entropy.}''

$~$\hfill -- V\'{a}clav Havel
 \end{quote}
\vspace{5mm}



\section{Intelligence, Cybernetics, and Artificial Intelligence}
The world we inhabit is neither fully random nor completely unpredictable.\footnote{If the world were fully random, an intelligent being would have no need to learn or memorize anything.} Instead, it follows certain orders, patterns, and laws that render it largely predictable.\footnote{Some deterministic, some probabilistic.} The very emergence and persistence of life depend on this predictability. Only by learning and memorizing what is predictable in the environment can life survive and thrive, since sound decisions and actions hinge on reliable predictions. Because the world offers seemingly unlimited predictable phenomena, intelligent beings---animals and humans---have evolved ever more acute senses: vision, hearing, touch, taste, and smell. These senses harvest high-throughput sensory data to perceive environmental regularities. Hence, a fundamental task for all intelligent beings is to
\begin{center}
    \textit{learn and memorize predictable information from massive amounts of sensed data}.
\end{center}
Before we can understand how this is accomplished, we must address three questions:
\begin{itemize}
    \item How can predictable information be modeled and represented mathematically?
    \item How can such information be computationally learned effectively and efficiently from data?
    \item How should this information be best organized to support future prediction and inference?
\end{itemize}
This book aims to provide some answers to these questions. These answers will help us better understand intelligence, especially the computational principles and mechanisms that enable it. Evidence suggests that all forms of intelligence---from low-level intelligence seen in early primitive life to the highest form of intelligence, the practice of modern science---share a common set of principles and mechanisms. We elaborate below.

\paragraph{Emergence and evolution of intelligence.}

A necessary condition for the emergence of life on Earth about four billion years ago is that the environment is largely predictable. Life has developed mechanisms that allow it to learn what is predictable about the environment, encode this information, and use it for survival. Generally speaking, we call this ability to learn knowledge of the world \textit{intelligence}. To a large extent, the evolution of life is the mechanism of intelligence at work \cite{Bennett-2023}. In early stages of life, intelligence is mainly developed through two types of learning mechanisms: \textit{phylogenetic} and \textit{ontogenetic} \cite{Wiener-Cybernetics-1961}.

\textit{Phylogenetic intelligence} refers to learning through the evolution of species. Species inherit and survive mainly based on knowledge encoded in the DNA or genes of their parents. To a large extent, we may call DNA nature's pre-trained large models because they play a very similar role. The main characteristic of phylogenetic intelligence is that individuals have limited learning capacity. Learning is carried out through a ``trial-and-error'' mechanism based on random mutation of genes, and species evolve based on natural selection---survival of the fittest---as shown in \Cref{fig:phylogenetic}. This can be viewed as nature's implementation of what is now known as ``reinforcement learning,'' \cite{Sutton-Barto} or potentially ``neural architecture search'' \cite{NAS-1}. However, such a ``trial-and-error'' process can be extremely slow, costly, and unpredictable. From the emergence of the first life forms, about 4.4--3.8 billion years ago \citep{bell2015potentially}, life has relied on this form of evolution.\footnote{Astute readers may notice an uncanny similarity between how early life evolves and how large language models evolve today.}

\begin{figure}
    \centering
    \includegraphics[width=0.5\linewidth]{\toplevelprefix/chapters/chapter1/figs/DNAs.png}
    \includegraphics[width=0.40\linewidth]{\toplevelprefix/chapters/chapter1/figs/Evolution.jpg}
    \caption{Evolution of phylogenetic intelligence: Knowledge of the external world is encoded and passed on via DNA (left), and decoded from DNA to RNA and to proteins. In the early stage of life evolution (right), intelligence develops knowledge at the species level via (random) gene mutation and natural selection---``may the fittest survive''---which can be viewed as a primitive form of reinforcement learning.}
    \label{fig:phylogenetic}
\end{figure}

\begin{figure}
    \centering
    \includegraphics[height=0.19\linewidth]{\toplevelprefix/chapters/chapter1/figs/Luca.jpeg}
    \includegraphics[height=0.19\linewidth]{\toplevelprefix/chapters/chapter1/figs/Worm.jpeg}
    \includegraphics[height=0.19\linewidth]{\toplevelprefix/chapters/chapter1/figs/Cambrian.jpg}
    \caption{Evolution of life, from the ancestor of all life today (LUCA---last universal common ancestor), a single-cell-like organism that lived 3.5--4.3 billion years ago \cite{moody2024nature}, to the emergence of the first nervous system in worm-like species (middle), about 550 million years ago \cite{wang2025preservation}, to the explosion of life forms in the Cambrian period (right), about 530 million years ago.}
    \label{fig:evolution}
\end{figure}

\textit{Ontogenetic intelligence} refers to the learning mechanisms that allow an individual to learn through its own senses, memories, and predictions within its specific environment, and to improve and adapt its behaviors. Ontogenetic learning became possible after the emergence of the nervous system about 550--600 million years ago (in worm-like organisms) \cite{wang2025preservation}, shown in \Cref{fig:evolution} middle. With a sensory and nervous system, an individual can continuously form and improve its own knowledge about the world (memory), in addition to what is inherited from DNA or genes. This capability significantly enhanced individual survival and contributed to the Cambrian explosion of life forms about 530 million years ago \cite{Parker-2004}. Compared to phylogenetic learning, ontogenetic learning is more efficient and predictable, and can be realized within an individual's resource limits.

Both types of learning rely on feedback from the external environment---penalties (death) or rewards (food)---applied to a species' or an individual's actions.\footnote{Gene mutation of the species or actions made by the individual.} This insight inspired Norbert Wiener to conclude in his Cybernetics program \cite{Wiener-Cybernetics-1948} that all intelligent beings, whether species or individuals, rely on closed-loop feedback mechanisms to learn and improve their knowledge about the world. Furthermore, from plants to fish, birds, and mammals, more advanced species increasingly rely on ontogenetic learning: they remain with and learn from their parents for longer periods after birth, because individuals of the same species must survive in very diverse environments.

\paragraph{Evolution of human intelligence.}
Since the emergence of \textit{Homo sapiens} about 2.5 million years ago \cite{Harari-2015}, a new, higher form of intelligence has emerged that evolves more efficiently and economically. Human societies developed languages---first spoken, later written---as shown in \Cref{fig:human-intelligence}. Language enables individuals to communicate and share useful information, allowing a human community to behave as a single intelligent organism that learns faster and retains more knowledge than any individual. Written texts thus play a role analogous to DNA and genes, enabling societies to accumulate and transmit knowledge across generations. We may refer to this type of intelligence as \textit{societal intelligence}, distinguishing it from the phylogenetic intelligence of species and the ontogenetic intelligence of individuals. This knowledge accumulation underpins (ancient) civilizations.

\begin{figure}
    \centering
    \includegraphics[height=0.25\linewidth]{\toplevelprefix/chapters/chapter1/figs/Spoken-language.jpg}
   \hspace{5mm} \includegraphics[height=0.25\linewidth]{\toplevelprefix/chapters/chapter1/figs/Cuneiform.png}
   \hspace{5mm} \includegraphics[height=0.25\linewidth]{\toplevelprefix/chapters/chapter1/figs/adopt-euclid1685-2.jpg}
    \caption{The development of verbal communication and spoken languages (70,000--30,000 years ago), written languages (about 3000 BC) \cite{schmandt2014evolution}, and abstract mathematics (around 500--300 BC) \cite{heath1956thirteen} mark three key milestones in the evolution of human intelligence.}
    \label{fig:human-intelligence}
\end{figure}

About two to three thousand years ago, human intelligence took another major leap, enabling philosophers and mathematicians to develop knowledge that goes far beyond organizing empirical observations. The development of abstract concepts and symbols, such as numbers, time, space, logic, and geometry, gave rise to an entirely new and rigorous language of \textit{mathematics}. In addition, the development of the ability to generate hypotheses and verify their correctness through logical deduction or experimentation laid the foundation for modern \textit{science}. For the first time, humans could proactively and systematically discover and develop new knowledge. We will call this advanced form of intelligence ``abstractive intelligence'' due to its development of abstractions.

Hence, from what we can learn from nature, whenever we use the word ``intelligence,'' we must be specific about which level or form we mean:
\begin{equation}
    \text{\textbf{phylogenetic}} \;
   \Longrightarrow \; \text{\textbf{ontogenetic}} \; \Longrightarrow \; 
   \text{\textbf{societal}}
   \; \Longrightarrow \; 
   \text{\textbf{abstractive intelligence}}.
\end{equation}
Clear characterization and distinction are necessary because we want to study intelligence as a scientific and mathematical subject. Although all forms may share the common objective of learning useful knowledge about the world, the specific computational mechanisms and physical implementations behind each level could differ. We believe the reader will better understand and appreciate these differences after studying this book. Therefore, we leave further discussion of general intelligence to the last \Cref{ch:future}.

\paragraph{Origin of machine intelligence---cybernetics.}
In the 1940s, spurred by the war effort, scientists inspired by natural intelligence sought to emulate animal intelligence with machines, giving rise to the ``Cybernetics'' movement championed by Norbert Wiener \cite{Kline-2011}. Wiener studied zoology at Harvard as an undergraduate before becoming a mathematician and control theorist. He devoted his life to understanding and building autonomous systems that could reproduce animal-like intelligence. Today, the Cybernetics program is often narrowly interpreted as being mainly about feedback control systems, the area in which Wiener made his most significant technical contributions. Yet the program was far broader and deeper: it aimed to understand intelligence as a whole---at least at the animal level---and influenced the work of an entire generation of renowned scientists, including Warren McCulloch, Walter Pitts, Claude Shannon, John von Neumann, and Alan Turing.

\begin{figure}
    \centering
    \includegraphics[height=0.4\linewidth]{\toplevelprefix/chapters/chapter1/figs/Cybernetics1.jpg}
    \hspace{10mm} \includegraphics[height=0.4\linewidth]{\toplevelprefix/chapters/chapter1/figs/Cybernetics2.jpg}
    \caption{Norbert Wiener's book ``Cybernetics'' (1948) \cite{Wiener-Cybernetics-1948} (left) and its second edition (1961) \cite{Wiener-Cybernetics-1961} (right).}
    \label{fig:cybernetcis}
\end{figure}

Wiener was arguably the first to study intelligence \textit{as a system}, rather than focusing on isolated components or aspects of intelligence. His comprehensive views appeared in the celebrated 1948 book \textit{Cybernetics: or Control and Communication in the Animal and the Machine} \cite{Wiener-Cybernetics-1948}. In that book and its second edition published in 1961 \cite{Wiener-Cybernetics-1961} (see \Cref{fig:cybernetcis}), he attempted to identify several necessary characteristics and mechanisms of intelligent systems, including (but not limited to):
\begin{itemize}
    \item How to \textit{measure and store} information (in the brain) and how to communicate with others.\footnote{Wiener was the first to point out that ``information'' is neither matter nor energy, but an independent quantity worthy of study.} This insight led Claude Shannon to formulate \textit{information theory} in 1948 \cite{Shannon-1948}.
    \item How to \textit{correct errors} in prediction and estimation based on existing information. Wiener himself helped formalize the theory of (closed-loop) feedback control in the 1940s.
    \item How to learn to \textit{make better decisions} when interacting with a non-cooperative or even adversarial environment. John von Neumann formalized this as \textit{game theory} in 1944 \cite{von-Neumann-1944}.
\end{itemize}
In 1943, inspired by Wiener's Cybernetics program, cognitive scientist Warren McCulloch and logician Walter Pitts jointly formalized the first computational model of a neuron \cite{McCulloch-Pitts}, called an \textit{artificial neuron} and illustrated later in \Cref{fig:neuron}. Building on this model, Frank Rosenblatt constructed the Mark I Perceptron in the 1950s---a physical machine containing hundreds of such artificial neurons \cite{Rosenblatt:1957}. The Perceptron was the first physically realized artificial neural network; see \Cref{fig:perceptron}. Notably, John von Neumann's universal computer architecture, proposed in 1945, was also designed to facilitate the goal of building \textit{computing machines} that could physically realize the mechanisms suggested by the Cybernetics program \cite{von-Neumann-1958}.

Astute readers will notice that the 1940s were truly magical: many fundamental ideas were invented and influential theories formalized, including the mathematical model of neurons, artificial neural networks, information theory, control theory, game theory, and computing machines. \Cref{fig:god-fathers} portrays some of the pioneers. Each of these contributions has grown to become the foundation of a scientific or engineering field and continues to have tremendous impact on our lives. All were inspired by the goal of developing machines that emulate intelligence in nature. Historical records show that Wiener's Cybernetics movement influenced nearly all of these pioneers and works. To a large extent, Wiener's program can be viewed as the true predecessor of today's ``embodied intelligence'' program; in fact, Wiener himself articulated a vision for such a program with remarkable clarity and concreteness \cite{Wiener-Cybernetics-1961}.
\begin{figure}
    \centering
    \includegraphics[height=0.3\linewidth]{\toplevelprefix/chapters/chapter1/figs/Wiener.png}
    \includegraphics[height=0.3\linewidth]{\toplevelprefix/chapters/chapter1/figs/Shannon.jpg}
    \includegraphics[height=0.3\linewidth]{\toplevelprefix/chapters/chapter1/figs/neumann.jpg}
    \includegraphics[height=0.3\linewidth]{\toplevelprefix/chapters/chapter1/figs/Turing.jpeg}
    \caption{Pioneers of theoretical and computational foundations for intelligence: Norbert Wiener (cybernetics and control theory), Claude Shannon (information theory), John von Neumann (game theory), and Alan Turing (computing theory).}
    \label{fig:god-fathers}
\end{figure}

Although Wiener identified many key characteristics and mechanisms of (embodied) intelligence, he offered no clear recipe for integrating them into a complete autonomous intelligent system. From today's perspective, some of his views were incomplete or inaccurate. In particular, in the last chapter of the second edition of \textit{Cybernetics} \cite{Wiener-Cybernetics-1961}, he stressed the need to \textit{deal with nonlinearity} if machines are to emulate typical learning mechanisms in nature, yet he provided no concrete, effective solution for this difficult issue. In fairness, even the theory of linear systems was in its infancy at the time, and nonlinear systems seemed far less approachable.

Nevertheless, we cannot help but marvel at Wiener's prescience. about the importance of nonlinearity. As this book will show, the answer came only recently: nonlinearity can be handled effectively through progressive linearization and transformation realized by deep networks and representations (see \Cref{ch:representation}). Moreover, we will demonstrate in this book how all the mechanisms listed above can be naturally integrated into a complete system which exhibits certain characteristics of an autonomous intelligent system (see \Cref{ch:auto-encoding}).

\paragraph{Origin of artificial intelligence.}
The subtitle of Wiener's \textit{Cybernetics}---\textit{Control and Communication in the Animal and the Machine}---reveals that 1940s research aimed primarily at emulating animal-level intelligence. As noted earlier, the agendas of that era were dominated by Wiener's Cybernetics movement.

Alan Turing was among the first to recognize this limitation. In his celebrated 1950 paper ``\textit{Computing Machinery and Intelligence}'' \cite{Turing-1950}, Turing formally posed the question of whether machines could imitate human-level intelligence, to the point of machine intelligence being indistinguishable from human intelligence---now known as \textit{the Turing test}.

Around 1955, a group of ambitious young scientists sought to break away from the then-dominant Cybernetics program and establish their own legacy. They accepted Turing's challenge of imitating human intelligence and proposed a workshop at Dartmouth College to be held in the summer of 1956. Their proposal stated \cite{McCarthy-1955}:
\begin{quote}
    ``\textit{The study is to proceed on the basis of the conjecture that every aspect of learning or any other feature of intelligence can in principle be so precisely described that a machine can be made to simulate it. An attempt will be made to find how to make machines use language, form abstractions and concepts, solve kinds of problems now reserved for humans, and improve themselves}.''
\end{quote}
They aimed to formalize and study the higher-level intelligence that distinguishes humans from animals. Their agenda included abstraction, symbolic methods, natural language, and deductive reasoning (causal inference, logical deduction, etc.), i.e., abstractive intelligence. The organizer of the workshop, John McCarthy---then a young assistant professor of mathematics at Dartmouth College---coined the now-famous term ``Artificial Intelligence'' (AI) to describe machines that exhibit abstractive intelligence in order to formally describe the problems and goals of the workshop.

\paragraph{Renaissance of ``artificial intelligence'' or ``cybernetics''?}
Over the past decade, machine intelligence has undergone explosive development, driven largely by deep artificial neural networks, sparked by the 2012 work of Geoffrey Hinton and his students \cite{krizhevsky2012imagenet}. This period is hailed as the ``Renaissance of AI.'' Yet, in terms of the tasks actually tackled (recognition, generation, prediction) and the techniques developed (reinforcement learning, imitation learning, encoding, decoding, denoising, and compression), we are largely emulating mechanisms common to the intelligence of early life and animals. Even in this regard, as we will clarify in this book, current ``AI'' models and systems have not fully or correctly implemented all necessary mechanisms for intelligence at the animal level which were known to the 1940s Cybernetics movement.

Strictly speaking, the recent advances of machine intelligence in the past decade do not align well with the 1956 Dartmouth AI program. Instead, what has been achieved is closer to the objectives of Wiener's classic 1940s Cybernetics program. It is probably more appropriate to call the current era the ``Renaissance of Cybernetics.''\footnote{The recent rise of so-called ``Embodied AI'' for autonomous robots aligns even more closely with the goals of the Cybernetics program.} Only after we fully understand, from scientific and mathematical perspectives, what we have truly accomplished can we determine what remains and which directions lead to the true nature of intelligence. That is one of the main purposes of this book.


\section{What to Learn?}
\label{sec:what-to-learn}

\subsection{Predictability}
\label{sec:predictability}
Data that carry useful information manifest in many forms. In their most natural form, they can be modeled as sequences that are predictable and computable. The notion of a predictable and computable sequence was central to the theory of computing and largely led to the invention of computers \cite{Turing-1936}. The role of predictable sequences in (inductive) inference was studied by Ray Solomonoff, Andrey Kolmogorov, and others in the 1960s \cite{Kolmogorov1998OnTO} as a generalization of Claude Shannon's classic information theory \cite{Shannon-1948}. To understand the concept of predictable sequences, we begin with some concrete examples.

\paragraph{Scalar case.} The simplest predictable discrete sequence is arguably the sequence of natural numbers:
\begin{equation}
   S = 1, 2, 3, 4, 5, 6, \ldots, n, n+1, \ldots
\end{equation}
in which the next number \(x_{n+1}\) is defined as the previous number \(x_{n}\) plus 1:
\begin{equation}
    x_{n+1} = x_{n} + 1.    
\end{equation}
One may generalize the notion of predictability to any sequence \(\{x_{n}\}_{n=1}^{\infty}\) with \(x_{n} \in \R\) if the next number \(x_{n+1}\) can always be computed from its predecessor \(x_{n}\):
\begin{equation}
    x_{n+1} = f(x_{n}), \quad x_{n} \in \R, \; n = 1, 2, 3, \ldots
\end{equation}
where \(f(\cdot)\) is a \textit{computable} (scalar) function.\footnote{Here we emphasize that the function \(f(\cdot)\) itself is computable, meaning it can be implemented as a program on a computer.} Alan Turing's seminal work in 1936 \cite{Turing-1936} gives a rigorous definition of computability. In practice, we often further assume that \(f\) is efficiently computable and has nice properties such as continuity and differentiability. The necessity of these properties will become clear later once we understand more refined notions of computability and their roles in machine learning and intelligence.

\paragraph{Multivariable case.}
The next value may also depend on two predecessors. For example, the famous \textit{Fibonacci sequence}
\begin{equation}
    S = 1, 1, 2, 3, 5, 8, 13, 21, 34, 55, \ldots
\end{equation}
satisfies
\begin{equation}
    x_{n+2} = x_{n+1} + x_{n}, \quad x_{n} \in \R, \; n = 1, 2, 3, \ldots
\end{equation}
More generally, we may write
\begin{equation}
    x_{n+2} = f(x_{n+1}, x_{n}), \quad x_{n} \in \R, \; n = 1, 2, 3, \ldots
\end{equation}
for any computable function \(f\) that takes two inputs. Extending further, the next value may depend on the preceding \(d\) values:
\begin{equation}
    x_{n+d} = f(x_{n+d-1}, \ldots, x_{n}), \quad x_{n} \in \R, \; n = 1, 2, 3, \ldots
    \label{eqn:recursive-d}
\end{equation}
The integer \(d\) is called the \textit{degree} of the recursion. The above expression \eqref{eqn:recursive-d} is called an \textit{autoregression}, and the resulting sequence is \textit{autoregressive}. When \(f\) is linear, we say it is a \textit{linear autoregression}.

\paragraph{Vector case.}
To simplify notation, we define a vector \(\vx \in \R^{d}\) that collects \(d\) consecutive values in the sequence:
\begin{equation}
    \vx_{n} \doteq [x_{n+d-1}, \ldots, x_{n}]^{\top}, \quad \vx_{n} \in \R^{d}, \; n = 1, 2, 3, \ldots
\end{equation}
With this notation, the recursive relation \eqref{eqn:recursive-d} becomes
\begin{equation}
    \vx_{n+1} = g(\vx_{n}) \in \R^{d}, \quad n = 1, 2, 3, \ldots
    \label{eqn:recursive-v}
\end{equation}
where \(g(\cdot)\) is uniquely determined by the function \(f\) in \eqref{eqn:recursive-d} and maps a \(d\)-dimensional vector to a \(d\)-dimensional vector. In different contexts, such a vector is sometimes called a ``state'' or a ``token.'' Note that \eqref{eqn:recursive-d} defines a mapping \(\R^{d} \to \R\), whereas here we have \(g \colon \R^{d} \to \R^{d}\).

\paragraph{Controlled prediction.}
We may also define a predictable sequence that depends on another predictable sequence as input:
\begin{equation}
    \vx_{n+1} = f(\vx_{n}, \vu_{n}) \in \R^{d}, \quad n = 1, 2, 3, \ldots,
    \label{eqn:recursive-control}
\end{equation}
where \(\{\vu_{n}\}\) with \(\vu_{n} \in \R^{k}\) is a (computable) predictable sequence. In other words, the next vector \(\vx_{n+1} \in \R^{d}\) depends on both \(\vx_{n} \in \R^{d}\) and \(\vu_{n} \in \R^{k}\). In control theory, the sequence \(\{\vu_{n}\}\) is often referred to as the ``control input'' and \(\vx_{n}\) as the ``state'' or ``output'' of the system \eqref{eqn:recursive-control}. A classic example is a linear dynamical system:
\begin{equation}
    \vx_{n+1} = \vA\vx_{n} + \vB\vu_{n}, \quad \vA \in \R^{d \times d}, \vB \in \R^{d \times k},
    \label{eqn:lineary-system} 
\end{equation}
which is widely studied in control theory \cite{Cal:Des}. 

Often the control input is given by a computable function of the state \(\vx_{n}\) itself: 
\begin{equation}
    \vu_{n} = h(\vx_{n}), \quad n = 1, 2, 3, \ldots 
    \label{eqn:control-function}
\end{equation}
As a result, the sequence \(\{\vx_{n}\}\) is given by composing the two computable functions \(f\) and \(h\):
\begin{equation}
    \vx_{n+1} = f(\vx_{n}, h(\vx_{n})), \quad n = 1, 2, 3, \ldots
    \label{eqn:recursive-closed-loop}
\end{equation}
In this way, the sequence \(\{\vx_{n}\}\) again becomes an autoregressive predictable sequence. When the input \(\vu_{n}\) depends on the output \(\vx_{n}\), we say the resulting sequence is produced by a ``closed-loop'' system \eqref{eqn:recursive-closed-loop}. As the closed-loop system no longer depends on any external input, we say such a system has become \textit{autonomous}. It can be viewed as a special case of autoregression. For instance, if we choose \(\vu_{n} = \vF\vx_{n}\) in the above linear system \eqref{eqn:lineary-system}, the closed-loop system becomes
\begin{equation}
    \vx_{n+1} = \vA\vx_{n} + \vB\vu_{n} = \vA\vx_{n} + \vB\vF\vx_{n} = (\vA + \vB\vF)\vx_{n},
    \label{eqn:lineary-system-closed}
\end{equation}
which is a linear autoregression.


\paragraph{Continuous processes.}
Predictable sequences have natural continuous counterparts, which we call predictable processes. The simplest such process is time itself, \(x(t) = t\).

More generally, a process \(\vx(t)\) is \textit{predictable} if, at every time \(t\), its value at \(t + \delta t\) is determined by its value at \(t\), where \(\delta t\) is an infinitesimal increment. Typically, \(\vx(t)\) is continuous and smooth, so the change \(\delta \vx(t) = \vx(t + \delta t) - \vx(t)\) is infinitesimally small. Such processes are typically described by (multivariate) differential equations
\begin{equation}
    \dot{\vx}(t) = f(\vx(t)), \quad \vx \in \R^{d}.
    \label{eqn:process}
\end{equation}
In systems theory \cite{Cal:Des,Sastry-Nonlinear}, the equation \eqref{eqn:process} is known as a state-space model. A controlled process is given by
\begin{equation}
    \dot{\vx}(t) = f(\vx(t), \vu(t)), \quad \vx \in \R^{d}, \vu \in \R^{k},
    \label{eqn:process-controlled}
\end{equation}
where \(\vu(t)\) is a computable input process.

\begin{example}
Newton's second law predicts the trajectory \(\vx(t) \in \R^{3}\) of a moving object under a force \(\vF(t) \in \R^{3}\):
\begin{equation}
    m\ddot{\vx}(t) = \vF(t).
    \label{eqn:newton-second}
\end{equation}
When there is no force, i.e., \(\vF(t) \equiv \vzero\), this reduces to Newton's first law: the object moves at constant velocity \(\vv \in \R^{3}\):
\begin{equation}
    \ddot{\vx}(t) = \vzero \iff \ \text{there exists } \vv \in \R^{3} \text{ such that } \dot{\vx}(t) = \vv.
    \label{eqn:newton-first}
\end{equation}
\end{example}


\subsection{Low Dimensionality}\label{sec:intro-low-dimensionality}
\paragraph{Learning to predict.}
Now suppose you have observed or have been given many sequence segments:
\begin{equation}
    \{S_{1}, S_{2}, \ldots, S_{i}, \ldots, S_{N}\}
\end{equation}
drawn from a predictable sequence \(\{x_{n}\}_{n=1}^{\infty}\). Without loss of generality, assume each segment has length \(D \gg d\), so
\begin{equation}
    S_{i} = [x_{j(i)}, x_{j(i)+1}, \ldots, x_{j(i)+D-1}]^{\top} \in \R^{D}
\end{equation}
for some \(j \in \N\). You are then given a new segment \(S_{t}\) and asked to predict its future values.

The difficulty is that the generating function \(f\) and its order \(d\) are unknown:
\begin{equation}
    x_{n+d} = f(x_{n+d-1}, \ldots, x_{n}).
    \label{eqn:sequence-order-d}
\end{equation}
The goal is therefore to learn \(f\) and \(d\) from the sample segments \(S_{1}, S_{2}, \ldots, S_{N}\). The central task of learning to predict is:
\begin{center}
\textit{Given many sampled segments of a predictable sequence, how can we effectively and efficiently identify the function \(f\)?}
\end{center}

\paragraph{Predictability and low-dimensionality.}
To identify the predictive function \(f\), we may notice a common characteristic of segments of any predictable sequence given by \eqref{eqn:sequence-order-d}. If we take a long segment, say of length \(D \gg d\), and view it as a vector
\begin{equation}
    \vx_{i} = [x_{i}, x_{i+1}, \ldots, x_{i+D-1}]^{\top} \in \R^{D},
    \label{eqn:segment-vector}
\end{equation}
then the set of all such vectors \(\{\vx_{i}\}\) is far from random and cannot occupy the entire space \(\R^{D}\). Instead, it has at most \(d\) degrees of freedom---given the first \(d\) entries of any \(\vx_{i}\), the remaining entries are uniquely determined. In other words, all \(\{\vx_{i}\}\) lie on a \(d\)-dimensional surface. In mathematics, such a surface is called a submanifold, denoted \(\cS \subset \R^{D}\).

\begin{figure}[t]
\centering
\includegraphics[width=0.6\linewidth]{\toplevelprefix/chapters/chapter1/figs/two-dimensional plane in R10.pdf}
    \caption{A two-dimensional subspace in a ten-dimensional ambient space.}
    \label{fig:lowdimplane}
\end{figure}
In practice, if we choose the segment length \(D\) large enough, all segments sampled from the same predicting function lie on a surface with intrinsic dimension \(d\), significantly lower than that of the ambient space \(D\). For example, if the sequence is given by the linear autoregression
\begin{equation}
    x_{n+2} = a x_{n+1} + b x_{n},
    \label{eqn:sequence-2d}
\end{equation}
for some constants \(a, b \in \R\), and we sample segments of length \(D = 10\), then all samples lie on a two-dimensional plane in \(\R^{10}\), as illustrated in \Cref{fig:lowdimplane}. Identifying this two-dimensional subspace fully determines the constants \(a\) and \(b\) in \eqref{eqn:sequence-2d}.

More generally, when the predicting function \(f\) is linear, as in the systems given in \eqref{eqn:lineary-system} and \eqref{eqn:lineary-system-closed}, the long segments always lie on a low-dimensional linear subspace. Identifying the predicting function is then largely equivalent to identifying this subspace, a problem known as principal component analysis. We will discuss such classic models and methods in \Cref{ch:classic}.

This observation extends to general predictable sequences: if we can identify the low-dimensional surface on which the segment samples lie, we can identify the predictive function \(f\).\footnote{Under mild conditions, there is a one-to-one mapping between the low-dimensional surface and the function \(f\). This fact has been exploited in problems such as system identification, which we will discuss later.} We cannot overemphasize the importance of this property: \textit{All samples of long segments of a predictable sequence lie on a low-dimensional submanifold.} As we will see in this book, all modern learning methods exploit this property, implicitly or explicitly.

In real-world scenarios, observed data often come from multiple predictable sequences. For example, a video sequence may contain several moving objects. In such cases, the data lie on a mixture of low-dimensional linear subspaces or nonlinear submanifolds, as illustrated in \Cref{fig:mixture-models}. 
\begin{figure}
    \centering
    \includegraphics[width=0.8\linewidth]{\toplevelprefix/chapters/chapter1/figs/mixture.pdf}
    \caption{Data distributed on a mixture of (orthogonal) subspaces (left) or submanifolds (right).}
    \label{fig:mixture-models}
\end{figure}


\paragraph{Properties of low-dimensionality.}
Temporal correlation in predictable sequences is not the only reason data are low-dimensional. For example, the space of all images is vast, yet most of it consists of structureless random images, as shown in \Cref{fig:noise-image} (left). Natural images and videos, however, are highly redundant because of strong spatial and temporal correlations among pixel values. This redundancy allows us to recognize easily whether an image is noisy or clean, as shown in \Cref{fig:noise-image} (middle and right). Consequently, the distribution of natural images has a very low intrinsic dimension relative to the total number of pixels.

\begin{figure}
    \centering
    \includegraphics[height=0.30\linewidth]{\toplevelprefix/chapters/chapter1/figs/Gaussian-noise.png}\hspace{2mm} 
    \includegraphics[height=0.30\linewidth]{\toplevelprefix/chapters/chapter1/figs/Standard-test-image-Barbara-of-size-512-512-pixels-including-Gaussian-noise-with.png} \hspace{2mm} 
    \includegraphics[height=0.30\linewidth]{\toplevelprefix/chapters/chapter1/figs/barbara.jpg}
    \caption{An image of random noise (left) versus a noisy image (middle) and the original clean image (right).}
    \label{fig:noise-image}
\end{figure}

Because learning low-dimensional structures is both important and ubiquitous, the book \textit{High-Dimensional Data Analysis with Low-Dimensional Models: Principles, Computation, and Applications} \cite{Wright-Ma-2022} begins with the statement: ``\textit{The problem of identifying the low-dimensional structure of signals or data in high-dimensional spaces is one of the most fundamental problems that, through a long history, interweaves many engineering and mathematical fields such as system theory, signal processing, pattern recognition, machine learning, and statistics.}''

By constraining the observed data point $\vx$ to lie on a low-dimensional surface, we make its entries highly dependent on one another and, in a sense, ``predictable'' from the values of other entries. For example, if we know the data are constrained to a $d$-dimensional surface in $\R^D$, we can perform several useful tasks beyond prediction:
\begin{itemize}
    \item \textbf{completion}: given more than $d$ entries of a typical sample $\vx$, the remaining entries can usually be uniquely determined;\footnote{Prediction becomes a special case of this property.}
    \item \textbf{denoising}: if the entries of a sample $\vx$ are perturbed by small noise, the noise can be effectively removed by projecting $\vx$ back onto the surface;
    \item \textbf{error correction}: if a small number of unknown entries of $\vx$ are arbitrarily corrupted, they can be efficiently corrected.
\end{itemize}
\Cref{fig:low-dim-properties} illustrates these properties using a low-dimensional linear structure---a one-dimensional line in a two-dimensional plane.

\begin{figure}
    \centering
    \includegraphics[height=0.28\linewidth]{\toplevelprefix/chapters/chapter1/figs/Completion-low-dim.png}     
    \includegraphics[height=0.28\linewidth]{\toplevelprefix/chapters/chapter1/figs/Denoising-low-dim.png} 
    \includegraphics[height=0.32\linewidth]{\toplevelprefix/chapters/chapter1/figs/Correction-low-dim.png} 
    \caption{Illustration of properties of a low-dimensional (linear) structure: it enables completion (left), denoising (middle), and error correction (right).}
    \label{fig:low-dim-properties}
\end{figure}

Under mild conditions, these properties generalize to many other low-dimensional structures in high-dimensional spaces \cite{Wright-Ma-2022}. As we will see, these useful properties---completion and denoising, for example---inspire effective methods for learning such structures.

For simplicity, we have so far used the deterministic case to introduce the notions of predictability and low-dimensionality, where data lie precisely on geometric structures such as subspaces or surfaces. In practice, however, data always contain some uncertainty or randomness. In this case, we may assume the data follow a probability distribution with density \(p(\vx)\). A distribution is considered ``low-dimensional'' if its density concentrates around a low-dimensional geometric structure---a subspace, a surface, or a mixture thereof---as shown in \Cref{fig:mixture-models}. Once learned, such a density \(p(\vx)\) serves as a powerful prior for estimating \(\vx\) from partial, noisy, or corrupted observations:
\begin{equation}
    \vy = f(\vx) + \vn,
    \label{eqn:noisy-observation}
\end{equation}
by computing the conditional estimate \(\hat{\vx}(\vy) = \Ex(\vx \mid \vy)\) or by sampling the conditional distribution \(\hat{\vx}(\vy) \sim p(\vx\mid \vy)\).\footnote{Modern generative AI technologies, such as conditioned image generation, rely heavily on this principle, as we will discuss in \Cref{ch:conditional-inference}.}

These discussions lead to the single assumption on which this book bases its deductive approach to understanding intelligence and deep networks:
\begin{quote}
\textbf{The main assumption:} \textit{Any intelligent system or learning method should (and can) rely on the predictability of the world; hence, the distribution of observed high-dimensional data samples has low-dimensional support.}
\end{quote}
The remaining question is how to learn these low-dimensional structures correctly and computationally efficiently from high-dimensional data. As we will see, parametric models studied in classical analytical approaches and non-parametric models such as deep networks, popular in modern practice, are simply different means to the same end.

\section{How to Learn?}


\subsection{Analytical Approaches}
\label{sec:analytical}
Note that even if a predictive function is tractable to compute, it does not imply that it is tractable or scalable to learn this function from a finite number of sampled segments. One classical approach to ensure tractability is to make explicit assumptions about the family of low-dimensional structures we are dealing with. Historically, due to limited computation and data, simple and idealistic analytical models were the first to be studied, as they often offer efficient closed-form or numerical solutions. In addition, they provide insights into more general problems and already yield useful solutions to important, though limited, cases. In the old days, when computational resources were scarce, analytical models that permitted efficient closed-form or numerical solutions were the only cases that could be implemented. \textit{Linear structures} became the first class of models to be thoroughly studied.

For example, arguably the simplest case is to assume the data are distributed around a single low-dimensional subspace in a high-dimensional space. Somewhat equivalently, one may assume the data are distributed according to an almost degenerate low-dimensional Gaussian. Identifying such a subspace or Gaussian from a finite number of (noisy) samples is the classical problem of principal component analysis (PCA), and effective algorithms have been developed for this class of models \cite{JolliffeI2002}. One can make the family of models increasingly more complex and expressive. For instance, one may assume the data are distributed around a mixture of low-dimensional components (subspaces or low-dimensional Gaussians), as in independent component analysis (ICA) \cite{Ans-1985}, dictionary learning (DL), generalized principal component analysis (GPCA) \cite{Vidal-GPCA}, or the more general class of sparse low-dimensional models that have been studied extensively in recent years in fields such as compressive sensing \cite{Wright-Ma-2022}.

Across all these analytical model families, the central problem is to identify the most compact model within each family that best fits the given data. Below, we give a brief account of these classical analytical models but leave a more systematic study to \Cref{ch:classic}. In theory, these analytical models have provided tremendous insights into the geometric and statistical properties of low-dimensional structures. They often yield closed-form solutions or efficient and scalable algorithms, which are very useful for data whose distributions can be well approximated by such models. More importantly, for more general problems, they provide a sense of how easy or difficult the problem of identifying low-dimensional structures can be and what the basic ideas are to approach such a problem.


\subsubsection{Linear Dynamical Systems}
\label{sec:linear-systems}

\paragraph{Wiener filter.}

As discussed in \Cref{sec:predictability}, a central task of intelligence is to learn what is predictable in sequences of observations. The simplest class of predictable sequences---or signals---are those generated by a \textit{linear time-invariant} (LTI) process:
\begin{equation}
    x[n] = h[n]*z[n] + \epsilon[n], 
    \label{eqn:Wiener-model}
\end{equation}
where \(*\) is the convolution operation, \(z\) is the input and \(h\) is the impulse response function.\footnote{Typically, \(h\) is assumed to have certain desirable properties, such as finite length or a band-limited spectrum.} Here \(\epsilon[n]\) denotes additive observation noise. Given the input process \(\{z[n]\}\) and observations of the output process \(\{x[n]\}\), the goal is to find the optimal \(h[n]\) such that \(\hat{x}[n] = h[n]*z[n]\) predicts \(x[n]\) optimally. Prediction quality (i.e., goodness) is measured by the mean squared error (MSE):
\begin{equation}
    \min_{h} \Ex[\epsilon[n]^{2}] = \Ex[\|x[n] - h[n]*z[n]\|_{2}^{2}].
    \label{eqn:wiener-mse}
\end{equation}
<<<<<<< HEAD
The optimal solution \(h[n]\) is called a (denoising) filter. Norbert Wiener---who also initiated the Cybernetics movement---studied this problem in the 1940s and derived an elegant closed-form solution known as the \textit{Wiener filter} \cite{Wiener-1942,Wiener-1949}. This result became one of the cornerstones of signal processing.
=======
The optimal solution $h[n]$ is referred to as a (denoising) filter. Norbert Wiener, the same person who initiated the Cybernetics movement, studied this problem in the 1940s and gave an elegant closed-form solution known as the {\em Wiener filter} \cite{Wiener-1942,Wiener-1949}. This became one of the most fundamental results in the field of Signal Processing, also known as least variance estimation and filtering. Interested reader may read the appendix B of the book \cite{MaY2003} for a detailed derivation of this type of estimators. 
>>>>>>> 2002b0f2

\paragraph{Kalman filter.} 
The idea of denoising or filtering a dynamical system was later extended by Rudolph Kalman in the 1960s to a linear time-invariant system described by a finite-dimensional state-space model:
\begin{equation}
    \vz[n] = \vA \vz[n-1] + \vB\vu[n] + \vepsilon[n]. 
    \label{eqn:linear-state-space}
\end{equation}
The problem is to estimate the system state \(\vz[n]\) from noisy observations of the form
\begin{equation}
    \vx[n] = \vC \vz[n] + \vw[n],
    \label{eqn:Kalman-model}
\end{equation}
where \(\vw\) is (white) noise. The optimal causal\footnote{This means the estimator can use only observations up to the current time step \(n\). The Kalman filter is always causal, whereas the Wiener filter need not be.} state estimator that minimizes the minimum-MSE (MMSE) prediction error
\begin{equation}
    \min \Ex[ \|\vx[n] - \vC\vz[n]\|_{2}^{2}]
    \label{eqn:kalman-mse}
\end{equation}
<<<<<<< HEAD
is given in closed form by the so-called \textit{Kalman filter} \cite{kalman1960new}. This result is a cornerstone of modern control theory because it enables estimation of a dynamical system's state from noisy observations. One can then introduce linear state feedback, for example \(\vu[n] = \vF \hat{\vz}[n]\), and render the closed-loop system fully autonomous, as shown in \Cref{eqn:recursive-closed-loop}.
=======
is given in closed-form by the so-called {\em Kalman filter} \cite{kalman1960new}. Interested readers may see the Appendix B of the book \cite{MaY2003} for a detailed derivation of Kalman filter.

This is one of the cornerstones of modern Control Theory because it allows us to estimate the state of a dynamical system from its noisy observations. Then one can subsequently introduce a (linear) state feedback, say of the form $\boldsymbol{u}[n] = \boldsymbol{F} \hat{\boldsymbol{z}}[n]$, and make the closed-loop system fully autonomous, as we saw in equation \eqref{eqn:recursive-closed-loop}. 
>>>>>>> 2002b0f2

\paragraph{Identification of linear dynamical systems.}
To derive the Kalman filter, the system parameters \(\vA, \vB, \vC\) are assumed to be known. If they are not given in advance, the problem becomes more challenging and is known as \textit{system identification}: how to \textit{learn} the parameters \(\vA, \vB, \vC\) from many samples of the input sequence \(\{\vu[n]\}\) and observation sequence \(\{\vx[n]\}\). This is a classic problem in systems theory. If the system is linear, the input and output sequences \(\{\vu[n], \vx[n]\}\) jointly lie on a certain low-dimensional subspace\footnote{which has the same dimension as the order of the state-space model \eqref{eqn:linear-state-space}.}. Hence, the identification problem is essentially equivalent to identifying this low-dimensional subspace \cite{OverscheeP1996,Liu-2009-CDC,Liu-2010-SIAM}.

Note that the above problems have two things in common: first, the noise-free sequences or signals are assumed to be generated by an explicit family of parametric models; second, these models are essentially linear. Conceptually, let \(\vx_{o}\) be a random variable whose ``true'' distribution is supported on a low-dimensional linear subspace, say \(S\). To a large extent, the Wiener filter and Kalman filter both try to estimate such an \(\vx_{o}\) from its noisy observations:
\begin{equation}
    \vx = \vx_{o} + \vepsilon, \quad \vx_{o} \sim S,
\end{equation}
where \(\vepsilon\) is typically a random Gaussian noise (or process). Hence, their solutions rely on identifying a low-dimensional linear subspace that best fits the observed noisy data. By projecting the data onto this subspace, one obtains the optimal denoising operations, all in closed form.


\subsubsection{Linear and Mixed Linear Models}
\label{sec:PCA-ICA}
\paragraph{Principal component analysis.}
From the above problems in classical signal processing and system identification, we see that the main task behind all these problems is to learn a \textit{single} low-dimensional linear subspace from noisy observations. Mathematically, we may model such a structure as
\begin{equation}
    \vx = \vu_{1} z_{1} + \vu_{2} z_{2} + \cdots + \vu_{d} z_{d} + \vepsilon =  \vU \vz + \vepsilon, \quad \vU \in \R^{D\times d},
    \label{eqn:PCA-model}
\end{equation}
where \(\vepsilon \in \R^{D}\) is small random noise. \Cref{fig:PCA} illustrates such a distribution with two principal components.
\begin{figure}
    \centering
    \includegraphics[width=0.5\linewidth]{\toplevelprefix/chapters/chapter1/figs/PCA.png}
    \caption{A distribution with two principal components.}
    \label{fig:PCA}
\end{figure}
The problem is to find the subspace basis \(\vU\) from many samples of \(\vx\). A typical approach is to minimize the projection error onto the subspace:
\begin{equation}
    \min_{\vU}\Ex[\|\vx - \vU\vU^{\top} \vz\|_{2}^{2}].
\end{equation}
This is essentially a denoising task: once the basis \(\vU\) is correctly found, we can denoise the noisy sample \(\vx\) by projecting it onto the low-dimensional subspace spanned by \(\vU\):
\begin{equation}
\vx \rightarrow \hat{\vx} = \vU\vU^{\top} \vx. 
\end{equation}
If the noise is small and the low-dimensional subspace \(\vU\) is correctly learned, we expect \(\vx \approx \hat{\vx}\). Thus, PCA is a special case of a so-called ``auto-encoding'' scheme, which encodes the data by projecting it into a lower-dimensional space, and decodes a lower-dimensional code by it into the original space:
\begin{equation}
    \vx   \xrightarrow{\hspace{2mm} \vU^{\top}\hspace{2mm}} \vz  \xrightarrow{\hspace{2mm} \vU \hspace{2mm}} \hat{\vx}.
       \label{eqn:auto-encoding-PCA}
\end{equation}
Because of the simple data structure, the encoder \(\cE\) and decoder \(\cD\) both become simple linear operators (projecting and lifting).

This classic problem in statistics is known as principal component analysis (PCA). It was first studied by Pearson in 1901 \cite{Pearson1901} and later independently by Hotelling in 1933 \cite{Hotelling1933}. The topic is systematically summarized in the classic book \cite{Jolliffe1986,JolliffeI2002}.
One may also explicitly assume the data \(\vx\) is distributed according to a single low-dimensional Gaussian:
\begin{equation}
    \vx \sim \mathcal{N}(\vzero, \vU\vU^{\top} + \sigma \vI), \quad \vU \in \R^{D\times d},
\end{equation}
which is equivalent to assuming that \(\vz\) in the PCA model \eqref{eqn:PCA-model} is a standard normal distribution. This problem is known as probabilistic PCA \cite{TippingM1999} and has the same computational solution as PCA. 

In this book, we revisit PCA in \Cref{ch:classic} from the perspective of learning a low-dimensional distribution. Our goal is to use this simple and idealistic model to convey some of the most fundamental ideas for learning a compact representation of a low-dimensional distribution, including the important notions of compression via denoising and auto-encoding for a consistent representation.
\paragraph{Independent component analysis.}
Independent component analysis (ICA) was originally proposed by \cite{Ans-1985} as a classic model for \textit{learning a good representation}. In fact, it was originally proposed as a simple mathematical model for our memory. The ICA model takes a deceptively similar form to the above PCA model \eqref{eqn:PCA-model} by assuming that the observed random variable \(\vx\) is a linear superposition of multiple independent components \(z_{i}\):\footnote{In PCA the ``components'' are the learned vectors, whereas in ICA they are scalars. This is just a difference in names and convention.}
\begin{equation}
    \vx = \vu_{1} z_{1} + \vu_{2} z_{2} + \cdots + \vu_{d} z_{d}  + \vepsilon =  \vU \vz + \vepsilon.
    \label{eqn:ICA-model}
\end{equation}
However, here the components \(z_{i}\) are assumed to be independent \textit{non-Gaussian} variables. For example, a popular choice is
\begin{equation}
    z_{i} = \sigma_{i} \cdot w_{i}, \quad \sigma_{i} \sim B(1,p),
    \label{eqn:ICA-modes}
\end{equation}
where \(\sigma_{i}\) is a Bernoulli random variable and \(w_{i}\) could be a constant value or another random variable, say Gaussian.\footnote{Even if \(w\) is Gaussian, \(\sigma w\) is no longer a Gaussian variable!} The ICA problem aims to identify both \(\vU\) and \(\vz\) from observed samples of \(\vx\). \Cref{fig:ICA-PCA} illustrates the difference between ICA and PCA.

\begin{figure}
    \centering
    \includegraphics[width=0.7\linewidth]{\toplevelprefix/chapters/chapter1/figs/PCA_ICA.png}
    \caption{PCA (left) versus ICA (right). Note that PCA finds the \textit{orthogonal} vectors that approximately span the data, while ICA finds (not necessarily orthogonal) vectors that \textit{independently} combine to approximately form the data, as well as the coefficients of this combination.}
    \label{fig:ICA-PCA}
\end{figure}

Although the (decoding) mapping from \(\vz\) to \(\vx\) seems linear and straightforward once \(\vU\) and \(\vz\) are learned, the (encoding) mapping from \(\vx\) to \(\vz\) can be complicated and may not be represented by a simple linear mapping. Hence, ICA generally gives an auto-encoding of the form:
\begin{equation}
    \vx   \xrightarrow{\hspace{2mm} \cE\hspace{2mm}} \vz  \xrightarrow{\hspace{2mm} \vU \hspace{2mm}} \hat{\vx}.
       \label{eqn:auto-encoding-ICA}
\end{equation}
Thus, unlike PCA, ICA is somewhat more difficult to analyze and solve. In the 1990s, researchers such as Erkki Oja and Aapo Hyv\"{a}rinen \cite{hyvarinen-1997,Hyvrinen-2000} made significant theoretical and algorithmic contributions to ICA. In \Cref{ch:classic}, we will study and provide a solution to ICA from which the encoding mapping \(\cE\) will become clear.


\paragraph{Sparse structures and compressive sensing.}
If \(p\) in \eqref{eqn:ICA-modes} is very small, the probability that any component is non-zero is small. In this case we say \(\vx\) is sparsely generated and concentrates on a union of linear subspaces whose dimension is \(k = p \cdot d\). We may therefore extend the ICA model to a more general family of low-dimensional structures known as sparse models.

A \(k\)-sparse model is the set of all \textit{\(k\)-sparse vectors}:
\begin{equation}
    \cZ = \{\vz \in \R^{n} \mid \|\vz\|_{0} \leq k\},
\end{equation}
where \(\|\cdot\|_{0}\) counts the number of non-zero entries. Thus \(\cZ\) is the union of all \(k\)-dimensional subspaces aligned with the coordinate axes, as illustrated in \Cref{fig:mixture-models} (left). A central problem in signal processing and statistics is to recover a sparse vector \(\vz\) from its linear observations
\begin{equation}
    \vx = \vA \vz + \vepsilon, \quad \vA \in \R^{m\times n},
    \label{eqn:sparse-model}
\end{equation}
where \(\vA\) is given, typically \(m < n\), and \(\vepsilon\) is small noise. This seemingly benign problem is NP-hard to solve and even hard to approximate (see \cite{Wright-Ma-2022} for details).

Despite a rich history dating back to the eighteenth century \cite{Boscovichca1750}, no provably efficient algorithm existed for this class of problems, although many heuristic algorithms were proposed between the 1960s and 1990s. Some were effective in practice but lacked rigorous justification. A major breakthrough came in the early 2000s when mathematicians including David Donoho, Emmanuel Cand\'{e}s, and Terence Tao \cite{donoho2005neighborly,Candes2005,CandesE2005-IT} established a rigorous theoretical framework that characterizes precise conditions under which the sparse recovery problem can be solved effectively and efficiently via convex \(\ell^{1}\) minimization:
\begin{equation}
    \min \|\vz\|_{1} \quad \text{subject to} \quad \|\vx - \vA\vz\|_{2} \leq \epsilon,
\end{equation}
where \(\|\cdot\|_{1}\) is the sparsity-promoting \(\ell^{1}\) norm of a vector and \(\epsilon\) is a small constant. Any solution yields a sparse (auto) encoding 
\begin{equation}
    \vx \xrightarrow{\hspace{2mm} \cE \hspace{2mm}} \vz \xrightarrow{\hspace{2mm} \vA \hspace{2mm}} \hat{\vx}.
    \label{eqn:decoding-sparse}
\end{equation}
We will describe such an algorithm (and thus mapping) in \Cref{ch:classic}, revealing fundamental connections between sparse coding and deep learning.\footnote{Similarities between sparse-coding algorithms and deep networks were noted as early as 2010 \cite{gregor2010learning}.}

Conditions for \(\ell^{1}\) minimization to succeed are surprisingly general: the minimum number of measurements \(m\) required for a successful recovery is only proportional to the intrinsic dimension \(k\). This is the \textit{compressive sensing} phenomenon \cite{CandesE2006-ICM}. It extends to broad families of low-dimensional structures, including low-rank matrices. These results fundamentally changed our understanding of recovering low-dimensional structures in high-dimensional spaces. David Donoho, among others, celebrated this reversal as the ``blessing of dimensionality'' \cite{DonohoD2000}, in contrast to the usual pessimistic belief in the ``curse of dimensionality.'' The complete theory and body of results is presented in \cite{Wright-Ma-2022}.

The computational significance of this framework cannot be overstated. It transformed problems previously believed intractable into ones that are not only tractable but scalably solvable using extremely efficient algorithms:
\begin{equation}
    \text{intractable} \;\Longrightarrow\; \text{tractable} \;\Longrightarrow\; \text{scalable}.
\end{equation}
The algorithms come with rigorous theoretical guarantees of correctness given precise requirements in data and computation. The deductive nature of this approach contrasts sharply with the empirical, inductive practice of deep neural networks. Yet we now know that both approaches share a common goal---pursuing low-dimensional structures in high-dimensional spaces.

\paragraph{Dictionary learning.}
Conceptually, an even harder problem than the sparse-coding problem \eqref{eqn:sparse-model} arises when the observation matrix \(\vA\) is unknown and must itself be learned from a set of (possibly noisy) observations \(\vX = [\vx_{1}, \vx_{2}, \ldots, \vx_{n}]\):
\begin{equation}
    \vX = \vA \vZ + \vE, \quad \vA \in \R^{m\times n}.
    \label{eqn:dictionary-learning}
\end{equation}
Here we are given only \(\vX\), not the corresponding \(\vZ = [\vz_{1}, \vz_{2}, \ldots, \vz_{n}]\) or the noise term \(\vE = [\vepsilon_{1}, \vepsilon_{2}, \ldots, \vepsilon_{n}]\), except that the \(\vz_{i}\) are known to be sparse. This is the \textit{dictionary learning} problem, which generalizes the ICA problem \eqref{eqn:ICA-model} discussed earlier. In other words, given that the distribution of the data \(\vX\) is the image of a standard sparse distribution \(\vZ\) under a linear transform \(\vA\), we wish to learn both \(\vA\) and its ``inverse'' mapping \(\cE\) so as to obtain an autoencoder:
\begin{equation}
    \vX   \xrightarrow{\hspace{2mm} \cE\hspace{2mm}}  \vZ \xrightarrow{\hspace{2mm} \vA \hspace{2mm}} \hat{\vX}.
       \label{eqn:decoding-DL}
\end{equation}

PCA, ICA, and dictionary learning all assume that the data distribution is supported on or near low-dimensional linear or piecewise-linear structures. Each method requires learning a (global or local) basis for these structures from noisy samples. In \Cref{ch:classic} we study how to identify such low-dimensional structures through these classical models. In particular, we will see that all of these low-dimensional (piecewise) linear models can be learned efficiently by the same family of fast algorithms known as \textit{power iteration} \cite{Zhai-2020}. Although these linear or piecewise-linear models are somewhat idealized for most real-world data, understanding them is an essential first step toward understanding more general low-dimensional distributions.

\subsubsection{General Distributions}\label{sec:denoising-intro}

<<<<<<< HEAD
The distributions of real-world data such as images, videos, and audio are too complex to be modeled by the above, somewhat idealistic, linear models or Gaussian processes. We normally do not know \textit{a priori} from which family of parametric models they are generated. Historically, many attempts have been made to develop analytical models for these data. In particular, Fields Medalist David Mumford spent considerable effort in the 1990s trying to understand and model the statistics of natural images \cite{Mumford1996TheSD}. He and his students, including Song-Chun Zhu, drew inspiration and techniques from statistical physics and proposed many statistical and stochastic models for the distribution of natural images, such as random fields or stochastic processes \cite{Zhu-Entropy-1997,Zhu1997LearningGP,Zhu1997Prior,Huang-Mumford,Mumford-1999,Lee-Mumford}. However, these analytical models achieved only limited success in producing samples that closely resemble natural images. Clearly, for real-world data like images, we need to develop more powerful and unifying methods to pursue their more general low-dimensional structures.
=======
The distributions of real-world data such as images, videos, and audio are too complex to be modeled by the above, somewhat idealistic, linear models or Gaussian processes. We normally do not know {\em a priori} they are generated from which family of parametric models. In history, there had been many attempts to develop analytical models for these data. Particularly, David Mumford, a Fields Medalist, spent considerable effort in the 1990s trying to understand and model the statistics of natural images \cite{Mumford1996TheSD}. He and his students, including Song-Chun Zhu, drew inspiration and techniques from statistical physics and proposed many statistical and stochastic models for the distribution of natural images, such as random fields or stochastic processes \cite{Zhu-Entropy-1997,Zhu1997LearningGP,Zhu1997Prior,Huang-Mumford,Mumford-1999,Lee-Mumford}. However, these analytical models met with limited success in producing samples that closely resemble natural images. Obviously, for real-world data like images, we need to develop more powerful and unifying methods to pursue their more general low-dimensional structures.
>>>>>>> 2002b0f2

In practice, for a general distribution of real-world data, we typically only have many samples from the distribution---the so-called \textit{empirical distribution}. In such cases, we normally cannot expect to have a clear analytical form for their low-dimensional structures, nor for the resulting denoising operators.\footnote{This is unlike the cases of PCA, Wiener filter, and Kalman filter.} We therefore need to develop a more general solution to these empirical distributions, not necessarily in closed form but at least efficiently computable. If we do this correctly, solutions to the aforementioned linear models should become their special cases.

\paragraph{Denoising.} In the 1950s, statisticians became interested in the problem of denoising data drawn from an arbitrary distribution. Let \(\vx_{o}\) be a random variable with probability density function \(p_{o}(\cdot)\). Suppose we observe a noisy version of \(\vx_{o}\):
\begin{equation}
    \vx = \vx_{o} + \sigma \vg, 
\end{equation}
where \(\vg \sim \dNorm(\vzero, \vI)\) is standard Gaussian noise and \(\sigma\) is the noise level of the observation. Let \(p(\cdot)\) be the probability density function of \(\vx\).\footnote{That is, \(p(\vx) = \int_{-\infty}^{\infty} \phi_{\sigma}(\vx - \vz)p_{o}(\vz) \odif{\vz}\), where \(\phi_{\sigma}\) is the density function of the Gaussian distribution \(\mathcal{N}(\vzero, \sigma^{2} \vI)\).} Remarkably, the posterior expectation of \(\vx_{o}\) given \(\vx\) can be calculated by an elegant formula, known as Tweedie's formula \cite{Robbins1956AnEB}:\footnote{Herbert Robbins gave the credit for this formula to Maurice Kenneth Tweedie from their personal correspondence.}
\begin{equation}
    \hat{\vx}_{o} = \Ex[\vx_{o}\mid \vx] = \vx + \sigma^{2} \nabla \log p(\vx).
\end{equation}
As can be seen from the formula, the function \(\nabla \log p(\vx)\) plays a very special role in denoising the observation \(\vx\) here. The noise \(\vg\) can be explicitly estimated as
\begin{equation}
    \hat{\vg} = \frac{\vx - \hat{\vx}_{o}}{\sigma} = -\sigma \nabla \log p(\vx),
\end{equation}
for which we only need to know the distribution \(p(\cdot)\) of \(\vx\), not the ground truth \(p_{o}(\cdot)\) for \(\vx_{o}\). An important implication of this result is that if we add Gaussian noise to any distribution, the denoising process can be done easily if we can somehow obtain the function \(\nabla \log p(\vx)\).

<<<<<<< HEAD
Because this is such an important and useful result, it has been rediscovered and used in many different contexts and areas. For example, after Tweedie's formula \cite{Robbins1956AnEB}, it was rediscovered a few years later by \cite{Miyasawa61}. In the early 2000s, the function \(\nabla \log p(\vx)\) was rediscovered again in the context of learning a general distribution and was named the ``score function'' by Aapo Hyv\"{a}rinen \cite{hyvarinen05a}. Its connection to (empirical Bayesian) denoising was soon recognized by \cite{Vincent2011}.
Generalizations to other measurement distributions (beyond Gaussian noise) have been made by Eero Simoncelli's group \cite{Raphan10}. Today, the most direct application of Tweedie's formula and denoising is image generation via iterative denoising \cite{Kadkhodaie21a,ho2020denoising}.
=======
Because this is such an important and useful result, it has been rediscovered and used in many different contexts and areas. For example, after Tweedie's formula \cite{Robbins1956AnEB}, it was rediscovered a few years later by \cite{Miyasawa61}, known as {\em empirical Bayesian denoising}. In the early 2000s, the function $\nabla \log p(\x)$ was rediscovered again in the context of learning a general distribution and was named the ``score function'' by Aapo Hyv\"{a}rinen \cite{hyvarinen05a}. But its connection to (empirical Bayesian) denoising was soon recognized by \cite{Vincent2011}.
Generalizations to other measurement distributions (beyond Gaussian noise) have been made by Eero Simoncelli's group \cite{Raphan10}, and later applied to image denoising \cite{Kadkhodaie21a,ho2020denoising}.
>>>>>>> 2002b0f2

\begin{figure}
    \centering
    \includegraphics[width=1\linewidth]{\toplevelprefix/chapters/chapter1/figs/Density-compress.png}
    \caption{Geometric interpretation of a score function \(\nabla \log p(\vx)\) for a distribution with density \(p(\vx)\) on the left. The operation generated by the score function pushes the distribution towards areas of higher density. The goal is that, by a certain measure of compactness (e.g. entropy or coding length), the resulting distribution is more ``compressed''. Eventually, the distribution converges to one that has a lower-dimensional support, as \(p^{*}(\vx)\) shown on the right.}
    \label{fig:score-function}
\end{figure}

\paragraph{Entropy minimization.} The score has an intuitive information-theoretic and geometric interpretation. In information theory, \(-\log p(\vx)\) corresponds to the number of bits needed to encode \(\vx\)\footnote{at least for discrete variables, as detailed in \Cref{ch:compression}.}. The gradient \(\nabla \log p(\vx)\) points toward higher-probability-density regions, as shown in \Cref{fig:score-function} (left). Moving in this direction reduces the number of bits required to encode \(\vx\). Thus, the operator \(\nabla \log p(\vx)\) pushes the distribution to ``shrink'' toward high-density regions. Formally, one can show that the (differential) entropy
\begin{equation}
    H(\vx) = - \int p(\vw) \log p(\vw) \odif{\vw}
\end{equation}
decreases under this operation (see \Cref{ch:compression} and \Cref{app:diffusion-denoising}). With an optimal codebook, the resulting distribution achieves a lower coding rate and is thus more compressed. Repeating this denoising process indefinitely produces a distribution whose probability mass is concentrated on a support of lower dimension. For instance, the distribution \(p(\vx)\) in \Cref{fig:score-function} (left) converges to \(p^{*}(\vx)\) (right):\footnote{Strictly speaking, \(p^{*}(\vx)\) is a generalized function: \(p^{*}(\vx) = p^{*}(\vx_{1})\delta(\vx-\vx_{1}) + p^{*}(\vx_{2}) \delta(\vx-\vx_{2})\) with \(p^{*}(\vx_{1}) + p^{*}(\vx_{2}) = 1\).}\footnote{Notice that in this section we discuss the process of iteratively denoising and compressing a high-entropy noise distribution until it converges to the low-entropy data distribution. As we will see in \Cref{ch:general-distribution}, this problem is dual to the problem of learning an optimal encoding for the data distribution, which is also a useful application \cite{relic2024lossy}.}
\begin{equation}
    H(\vx) = - \int p(\vw) \log p(\vw) \odif{\vw} \quad \xrightarrow{\hspace{1mm} \text{decreasing} \hspace{1mm}} \quad H^{*}(\vx) = - \int p^{*}(\vw) \log p^{*}(\vw) \odif{\vw}.
\end{equation}
As the distribution converges to \(p^{*}(\vx)\), its differential entropy approaches negative infinity due to a technical difference between continuous and discrete entropy definitions. \Cref{ch:compression} resolves this using a unified \textit{rate-distortion} measure.

Later in this chapter and \Cref{ch:compression}, we explore how this simple denoising-compression framework unifies powerful methods for learning low-dimensional distributions in high-dimensional spaces, including natural image distributions.
\subsection{Empirical Approaches}
In practice, it is difficult to model important real-world data---such as images, sounds, and text---with the idealized linear, piecewise-linear, or other analytical models discussed in the previous section. Historically, many empirical models and methods have therefore been proposed. These models often drew inspiration from the biological nervous system, because the brain of an animal or human processes such data with remarkable efficiency and effectiveness.

\subsubsection{Classic Artificial Neural Networks}
\paragraph{Artificial neuron.}

\begin{figure}[t]
    \centering
    \includegraphics[width=0.55\linewidth]{\toplevelprefix/chapters/chapter1/figs/neuron.png} \hspace{3mm}   
    \includegraphics[width=0.40\linewidth]{\toplevelprefix/chapters/chapter1/figs/Artificial_neuron.png}
    \caption{The first mathematical model of an artificial neuron (right) that emulates how a neuron (left) processes signals.}
    \label{fig:neuron}
\end{figure}

Inspired by the nervous system in the brain, the first mathematical model of an artificial neuron\footnote{known as the Linear Threshold Unit, or perceptron.} was proposed by Warren McCulloch\footnote{a professor of psychiatry at the University of Chicago at the time} and Walter Pitts in 1943 \cite{McCulloch-Pitts}. It describes the relationship between the input $x_i$ and output $o_j$ as:
\begin{equation}
    o_j = \varphi\Big( \sum_i w_{ji}x_i\Big),  
\end{equation}
where $\varphi(\cdot)$ is some nonlinear activation, typically modeled by a threshold function. This model is illustrated in \Cref{fig:neuron}. As we can see, this form already shares the main characteristics of a basic unit in modern deep neural networks. The model is derived from observations of how a single neuron works in our nervous system. However, researchers did not know exactly what functions a collection of such neurons could realize and perform. On a more technical level, they were also unsure which nonlinear activation function $\varphi(\cdot)$ should be used. Hence, historically many variants have been proposed.\footnote{Step function, hard or soft thresholding, rectified linear unit (ReLU), sigmoid, etc. \cite{dubey2022activation}.}

\begin{figure}[t]
\centering
\includegraphics[width=0.85\linewidth]{\toplevelprefix/chapters/chapter1/figs/single-deep.png}
    \caption{A network with one hidden layer (left) versus a deep network (right).}
    \label{fig:single-deep}
\end{figure}

\paragraph{Artificial neural network.}
In the 1950s, Frank Rosenblatt was the first to build a machine with a \textit{network} of such artificial neurons, shown in \Cref{fig:perceptron}. The machine, called Mark I Perceptron, consists of an input layer, an output layer, and a single hidden layer of 512 artificial neurons, as shown in \Cref{fig:perceptron} left, which is similar to what is illustrated in \Cref{fig:single-deep} (left). It was designed to classify optical images of letters. However, the capacity of a single-layer network is limited and can only learn linearly separable patterns. In the 1969 book \textit{Perceptrons: An Introduction to Computational Geometry} by Marvin Minsky and Seymour Papert \cite{Minsky-1969}, it was shown that the single-layer architecture of Mark I Perceptron cannot learn an XOR function. This result significantly dampened interest in artificial neural networks, even though it was later proven that a multi-layer network can learn an XOR function \cite{Rumelhart1986}. In fact, a sufficiently large multi-layer network, as shown in \Cref{fig:single-deep} (right), consisting of such simple neurons can simulate any finite-state machine, even the universal Turing machine.\footnote{Do not confuse what neural networks are capable of doing in principle with whether it is tractable or easy to learn a neural network that realizes certain desired functions.} Nevertheless, the study of artificial neural networks subsequently entered its first winter in the 1970s.

\begin{figure}
    \centering
    \includegraphics[width=0.45\linewidth]{\toplevelprefix/chapters/chapter1/figs/visu-large.jpg}
    \hspace{2mm} \includegraphics[width=0.45\linewidth]{\toplevelprefix/chapters/chapter1/figs/Original-Mark-I-perceptron-as-seen-in-its-operators-manual-20.ppm.png}
    \caption{The Mark I Perceptron machine developed by Frank Rosenblatt in the late 1950s.}
    \label{fig:perceptron}
\end{figure}


\paragraph{Convolutional neural networks.}
Early experiments with artificial neural networks such as the Mark I Perceptron in the 1950s and 1960s were somewhat disappointing. They suggested that simply connecting neurons in a general fashion, as in multi-layer perceptrons (MLPs), might not suffice. To build effective and efficient networks, it is extremely helpful to understand the collective purpose or function neurons in the network must achieve so that they can be organized and learned in a specialized way. Thus, at this juncture, once again the study of machine intelligence turned to the animal nervous system for inspiration.

It is known that most of our brain is dedicated to processing visual information \cite{PalmerS1999}. In the 1950s and 1960s, David Hubel and Torsten Wiesel systematically studied the visual cortices of cats. They discovered that the visual cortex contains different types of cells---simple cells and complex cells---which are sensitive to visual stimuli of different orientations and locations \cite{Hubel-Wiesel-1959}. Hubel and Wiesel won the 1981 Nobel Prize in Physiology or Medicine for this groundbreaking discovery.

On the artificial neural network side, Hubel and Wiesel's work inspired Kunihiko Fukushima to design the ``neocognitron'' network in 1980, which consists of artificial neurons that emulate biological neurons in the visual cortices \cite{Fukushima1980NeocognitronAS}. This is known as the first \textit{convolutional neural network} (CNN), and its architecture is illustrated in \Cref{fig:neocognitron}. Unlike the perceptron, the neocognitron had more than one hidden layer and could be viewed as a deep network, as shown in \Cref{fig:single-deep} (right).

Also inspired by how neurons work in the cat's visual cortex, Fukushima was the first to introduce the \textit{rectified linear unit} (ReLU):
\begin{equation}
    \varphi(x) = \max\{0, x\} = \casework{x, & \text{if } x > 0, \\ 0, & \text{if } x \leq 0,}
\end{equation}
as the activation function \(\varphi(\cdot)\) in 1969 \cite{Fukushima-1969}. However, it was not until recent years that ReLU became widely used in modern deep (convolutional) neural networks. This book will explain why ReLU is a good choice once we discuss the main operations deep networks implement: compression.

\begin{figure}
    \centering
    \includegraphics[width=0.6\linewidth]{\toplevelprefix/chapters/chapter1/figs/neocognitron.png}
    \caption{Origin of convolutional neural networks: the Neocognitron by Kunihiko Fukushima in 1980. Notice that the interleaving layers of convolutions and pooling emulate the functions of simple cells and complex cells discovered in the visual cortices of cats.}
    \label{fig:neocognitron}
\end{figure}

CNN-type networks continued to evolve in the 1980s, and many different variants were introduced and studied. However, despite the remarkable capacities of deep networks and the improved architectures inspired by neuroscience, it remained extremely difficult to train such deep networks for real tasks such as image classification. Getting a network to work depended on many unexplainable heuristics and tricks, which limited the appeal and applicability of neural networks. A major breakthrough came around 1989 when Yann LeCun successfully used \textit{back propagation} (BP) to learn a deep convolutional neural network for recognizing handwritten digits \cite{LeCun-1989}, later known as LeNet (see \Cref{fig:LeNet-5}). After several years of persistent development, his perseverance paid off: LeNet's performance eventually became good enough for practical use in the late 1990s \cite{LeCun-1998}. It was used by the US Post Office for recognizing handwritten digits (for zip codes). LeNet was considered the ``prototype'' network for all modern deep neural networks, such as AlexNet \cite{krizhevsky2012imagenet} and ResNet \cite{he2016deep}, which we will discuss later. For this work, Yann LeCun was awarded the 2018 Turing Award.\footnote{Together with two other pioneers of deep networks, Yoshua Bengio and Geoffrey Hinton.}

\begin{figure}
    \centering
    \includegraphics[width=0.95\linewidth]{\toplevelprefix/chapters/chapter1/figs/LeNet-5.png}
    \caption{The LeNet-5 convolutional neural network designed by Yann LeCun in 1989.}
    \label{fig:LeNet-5}
\end{figure}

\paragraph{Backpropagation.}
Throughout history, the fate of deep neural networks has been tied to how easily and efficiently they can be trained. Backpropagation (BP) was introduced for this purpose. A multilayer perceptron can be expressed as a composition of linear mappings and nonlinear activations:
\begin{equation}
    h(\vW_{1}, \ldots, \vW_{L}) = f^{L}(\vW_{L}f^{L-1}(\vW_{L-1} \cdots f^{2}(\vW_{2}f^{1}(\vW_{1}\vx)))).
\end{equation}
To train the network weights \(\{\vW_{l}\}_{l=1}^{L}\) via gradient descent, we must evaluate the gradient \(\partial h/\partial \vW_{l}\). The chain rule in calculus shows that gradients can be computed efficiently for such functions---a technique later termed backpropagation or BP; see \Cref{app:optimization} for details. BP was already known in optimal control and dynamic programming during the 1960s and 1970s, appearing in Paul Werbos's 1974 PhD thesis \cite{Werbos-1974, Werbos1994TheRO}. In 1986, David Rumelhart et al. were the first to apply it to train a multilayer perceptron (MLP) \cite{Rumelhart1986}. Since then, BP has become the dominant technique for training deep networks, as it is scalable and can be efficiently implemented on parallel and distributed computing platforms. However, nature likely does not use BP,\footnote{As we have discussed earlier, nature almost ubiquitously learns to correct errors via closed-loop feedback.} as the mechanism is too expensive for physical implementation.\footnote{End-to-end BP is computationally intractable for neural structures as complex as the brain, especially if the updates need to happen in real time. Instead, localized updates to small sections of the neural circuitry are much more biologically feasible. There is a relatively small amount of work on transplanting such ``local learning'' rules to training deep networks, circumventing BP \cite{baldi2016theory,millidge2022predictive,li2025noprop}. We believe this is an exciting opportunity to improve the scalability of training deep networks.} This leaves ample room for future improvement.

Despite the aforementioned algorithmic advances, training deep networks remained finicky and computationally expensive in the 1980s and 1990s. By the late 1990s, support vector machines (SVMs) \cite{SVM-1995} had gained popularity as a superior alternative for classification tasks.\footnote{Similar ideas for classification problems trace back to Thomas Cover's 1964 PhD dissertation, which was condensed and published in a paper in 1964 \cite{Cover-1964}.} SVMs offered two advantages: a rigorous statistical learning framework known as the Vapnik--Chervonenkis (VC) theory and efficient convex optimization algorithms \cite{BoydVa04}. The rise of SVMs ushered in a second winter for neural networks in the early 2000s.

\paragraph{Compressive auto-encoding.}
In the late 1980s and 1990s, artificial neural networks were already being used to learn low-dimensional representations of high-dimensional data such as images. It had been shown that neural networks could learn PCA directly from data \cite{Oja1982SimplifiedNM,Baldi89}, rather than using the classic methods discussed in \Cref{sec:PCA-ICA}. It was also argued during this period that, due to their ability to model nonlinear transformations, neural networks could learn low-dimensional representations for data with nonlinear distributions. Similar to the linear PCA case, one can simultaneously learn a nonlinear dimension-reduction encoder \(f\) and a decoder \(g\), each modeled by a deep neural network \cite{Rumelhart1986,Kramer1991NonlinearPC}:
\begin{equation}
    \vX   \xrightarrow{\hspace{2mm} f \hspace{2mm}} \vZ  \xrightarrow{\hspace{2mm} g \hspace{2mm}} \hat{\vX}.
       \label{eqn:auto-encoding-deep-networks}
\end{equation}
By enforcing consistency between the decoded data \(\hat{\vX}\) and the original \(\vX\)---for example, by minimizing a MSE-type reconstruction error\footnote{MSE-type errors are known to be problematic for imagery data with complex nonlinear structures. As we will soon discuss, much recent work in generative methods, including GANs, has focused on finding better surrogate distance functions between the original data \(\vX\) and the regenerated \(\hat{\vX}\).}:
\begin{equation}
    \min_{f,g} [\|\vX - \hat{\vX}\|_{2}^{2} = \|\vX - g(f(\vX))\|_{2}^{2}],
\end{equation}
an autoencoder can be learned directly from the data \(\vX\).

But how can we guarantee that such an auto-encoding indeed captures the true low-dimensional structures in \(\vX\) rather than yielding a trivial redundant representation? For instance, one could simply choose \(f\) and \(g\) to be identity maps and set \(\vZ = \vX\). To ensure the auto-encoding is worthwhile, the resulting representation should be compressive according to some computable measure of complexity. In 1993, Geoffrey Hinton and colleagues proposed using coding length as such a measure, transforming the auto-encoding objective into finding a representation that minimizes coding length \cite{Hinton-1993}. This work established a fundamental connection between the principle of minimum description length \cite{Rissanen-1978} and free (Helmholtz) energy minimization. Later work from Hinton's group \cite{Hinton504} empirically demonstrated that such auto-encoding can learn meaningful low-dimensional representations for real-world images. Pierre Baldi provided a comprehensive survey of autoencoders in 2011 \cite{Baldi2011}, just before deep networks gained widespread popularity. We will discuss measures of complexity and auto-encoding further in \Cref{sec:unifying-approach}, and present a systematic study of compressive auto-encoding in \Cref{ch:consistent} from a more unified perspective.

\begin{figure}
    \centering
    \includegraphics[width=0.8\linewidth]{\toplevelprefix/chapters/chapter1/figs/Comparison_image_neural_networks.svg.png}
    \caption{Architecture of LeNet \cite{LeCun-1989} versus AlexNet \cite{krizhevsky2012imagenet}.}
    \label{fig:LeNet-AlexNet}
\end{figure}


\subsubsection{Modern Deep Neural Networks}
For nearly 30 years---from the 1980s to the 2010s---neural networks were not taken seriously by the mainstream machine learning community. Early deep networks such as LeNet showed promising performance on small-scale classification problems like digit recognition, yet their design was largely empirical, the available datasets were tiny, and back-propagation was computationally prohibitive for the hardware of the era. These factors led to waning interest and stagnant progress, with only a handful of researchers persisting.

\paragraph{Classification and recognition.}
The tremendous potential of deep networks could be unleashed only once sufficient data and computational power became available. By the 2010s, large datasets such as ImageNet had emerged, and GPUs had become powerful enough to make back-propagation affordable even for networks far larger than LeNet. In 2012, the deep convolutional network AlexNet --- named for Alex Krizhevsky, one of the authors \cite{krizhevsky2012imagenet} --- attracted widespread attention by surpassing existing classification methods on ImageNet by a significant margin.\footnote{Deep networks had already achieved state-of-the-art results on speech-recognition tasks, but these successes received far less attention than the breakthrough on image classification.} \Cref{fig:LeNet-AlexNet} compares AlexNet with LeNet. AlexNet retains many characteristics of LeNet---it is simply larger and replaces LeNet's sigmoid activations with ReLUs. This work contributed to Geoffrey Hinton's 2018 Turing Award.

This early success inspired the machine intelligence community to explore new neural network architectures, variations, and improvements. Empirically, it was discovered that larger and deeper networks yield better performance on tasks such as image classification. Notable architectures that emerged include VGG \cite{Simonyan15}, GoogLeNet \cite{Szegedy2014GoingDW}, ResNet \cite{He2016-lc}, and, more recently, Transformers \cite{vaswani2017attention}. Despite rapid empirically-driven performance improvements, theoretical explanations for these architectures---and the relationships among them, if any ---remained scarce. One goal of this book is to uncover the common objective these networks optimize and to explain their shared characteristics, such as multiple layers of linear operators interleaved with nonlinear activations (see \Cref{ch:representation}).

\paragraph{Reinforcement learning.}
Early deep network successes were mainly in supervised classification tasks such as speech and image recognition. Later, deep networks were adopted to learn decision-making or control policies for game playing. In this context, deep networks model the optimal decision/control policy (i.e., a probability distribution over actions to take in order to maximize the expected reward) or the associated optimal value function (an estimate of the expected reward from the given state), as shown in \Cref{fig:Alpha-Go}. Network parameters are incrementally optimized\footnote{Typically via back-propagation (BP).} based on rewards returned from the success or failure of playing the game with the current policy. This learning paradigm is called \textit{reinforcement learning} \cite{Sutton-Barto}; it originated in control-systems practice of the late 1960s \cite{Waltz1965AHA,Mendel1970ReinforcementlearningCA} and traces back through a long and rich history to Richard Bellman's \textit{dynamic programming} \cite{Bellman-DP} and Marvin Minsky's \textit{trial-and-error learning} \cite{Minsky-1954} in the 1950s.

From an implementation standpoint, the marriage of deep networks and reinforcement learning proved powerful: deep networks can approximate control policies and value functions for real-world environments that are difficult to model analytically. This culminated in DeepMind's AlphaGo system, which stunned the world in 2016 by defeating top Go player Lee Sedol and, in 2017, world champion Jie Ke.\footnote{In 1996, IBM's Deep Blue made history by defeating Russian grandmaster Garry Kasparov in chess using traditional machine learning techniques such as tree search and pruning, methods that have proven less scalable and unsuccessful for more complex games like Go.}

AlphaGo's success surprised the computing community, which had long regarded the game's state space as too vast for any efficient solution in terms of computation and sample size. The only plausible explanation is that the optimal value and policy function of Go possess significant favorable structure: qualitatively speaking, their intrinsic dimensions are low enough so that they can be well approximated by neural networks learnable from a manageable number of samples.

\begin{figure}
    \centering
    \includegraphics[width=0.5\linewidth]{\toplevelprefix/chapters/chapter1/figs/Policy-Value.png}
    \caption{AlphaGo: using deep neural networks to model the optimal policy or value function for the game Go.}
    \label{fig:Alpha-Go}
\end{figure}

\paragraph{Generation and prediction.}
From a certain perspective, the early practice of deep networks in the 2010s was focused on extracting relevant information from the data \(\vX\) and encoding it into a task-specific representation \(\vZ\) (say \(\vZ\) denotes class labels in classification tasks\footnote{This is a highly atypical notation for labels --- the usual notation is \(\vy\) --- but it is useful for our purposes to consider labels as highly compressed and sparse representations of the data. See \Cref{example:image_classification_feature_learning} for more details.}):
\begin{equation}
    \vX   \xrightarrow{\hspace{2mm} f \hspace{2mm}} \vZ.
       \label{eqn:encoding-deep-networks}
\end{equation}
Here the learned mapping \(f\) needs not preserve most distributional information about \(\vX\); it suffices to retain only the sufficient statistics for the task. For example, a sample \(\vx \in \vX\) might be an image of an apple, mapped by \(f\) to the class label \(\vz = \text{``apple''}\). 

In many modern settings---such as the so-called large general-purpose (``foundation'') models---we may need to also decode \(\vZ\) to recover the corresponding \(\vX\) to a prescribed precision:
\begin{equation}
    \vZ   \xrightarrow{\hspace{2mm} g  \hspace{2mm}} \hat{\vX}.
       \label{eqn:decoding-deep-networks}
\end{equation}
Because \(\vX\) typically represents data observed from the external world, a good decoder allows us to simulate or predict what happens in the world. In a ``text-to-image'' or ``text-to-video'' task, for instance, \(\vz\) is the text describing the desired image \(\vx\), and the decoder should generate an \(\hat{\vx}\) whose content matches \(\vx\). Given an object class \(\vz = \text{``apple''}\), the decoder \(g\) should produce an image \(\hat{\vx}\) that looks like an apple, though not necessarily identical to the original \(\vx\).



\paragraph{Generation via discriminative approaches.}
For the generated images \(\hat{\vX}\) to resemble true natural images \(\vX\), we must be able to evaluate and minimize some distance:
\begin{equation}
    \min \operatorname{dist}(\vX, \hat{\vX}).
\end{equation}
As it turns out, most theoretically motivated distances are extremely difficult---if not impossible---to compute and optimize for distributions in high-dimensional space with low intrinsic dimension.\footnote{This remains true even when a parametric family of distributions for \(\vX\) is specified. The distance often becomes ill-conditioned or ill-defined for distributions with low-dimensional supports. Worse still, the chosen family might poorly approximate the true distribution of interest.}

In 2007, Zhuowen Tu, disappointed by early analytical attempts to model and generate natural images, decided to try a drastically different approach. In a paper published at CVPR 2007 \cite{Tu-2007}, he first suggested learning a generative model for images via a discriminative approach. The idea is simple: if evaluating the distance \(\operatorname{dist}(\vX, \hat{\vX})\) proves difficult, one can instead learn a discriminator \(d\) to separate \(\hat{\vX}\) from \(\vX\):
\begin{equation}
    \begin{tikzpicture}[node distance=1cm, auto]
        \node (Z) {$\Z$};
        \node (Xhat) [right=of Z] {$\hat{\X}$};
        \node (X) [below=of Xhat] {$\X$};
        \node (labels) [right=of Xhat] {$\{0, 1\}$};
        
        \draw[->] (Z) -- (Xhat) node[midway, above] {$g$};
        \draw[->] (Xhat) -- (labels) node[midway, above right] {$d$};
        \draw[->] (X) -- (labels) node[midway, below right] {$d$};
    \end{tikzpicture}
    \label{eqn:gan-networks}
\end{equation}
where labels \(0\) and \(1\) indicate whether an image is generated or real.
Intuitively, the harder it becomes to separate \(\hat{\vX}\) and \(\vX\), the closer they likely are.

Tu's work \cite{Tu-2007} first demonstrated the feasibility of learning a generative model from a discriminative approach. However, the work employed traditional methods for image generation and distribution classification (such as boosting), which proved slow and difficult to implement. After 2012, deep neural networks gained popularity for image classification. In 2014, Ian Goodfellow and colleagues again proposed generating natural images with a discriminative approach \cite{Goodfellow-2014}. They suggested modeling both the generator \(g\) and discriminator \(d\) with deep neural networks. Moreover, they proposed learning \(g\) and \(d\) via a minimax game:
\begin{equation}
    \min_{g} \max_{d} \ell(\vX, \hat{\vX}),
\end{equation}
where \(\ell(\cdot)\) is some natural loss function associated with the classification task. In this formulation, the discriminator \(d\) maximizes its success in separating \(\vX\) and \(\hat{\vX}\), while the generator \(g\) does the opposite. This approach is named \textit{generative adversarial networks} (GANs). It was shown that once trained on a large dataset, GANs can indeed generate photo-realistic images. Partially due to this work's influence, Yoshua Bengio received the 2018 Turing Award.

The discriminative approach appears to cleverly bypass a fundamental difficulty in distribution learning. However, rigorously speaking, this approach does not fully resolve the fundamental difficulty. It is shown in \cite{Goodfellow-2014} that with a properly chosen loss, the minimax formulation becomes mathematically equivalent to minimizing the Jensen-Shannon distance (see \cite{Cover-Thomas}) between \(\vX\) and \(\hat{\vX}\). This remains a hard problem for two low-dimensional distributions in high-dimensional space. Consequently, GANs typically rely on many heuristics and engineering tricks and often suffer from instability issues such as mode collapsing.\footnote{Nevertheless, such a minimax formulation provides a practical approximation of the distance. It simplifies implementation and avoids certain caveats in directly computing the distance.}

\paragraph{Generation via denoising and diffusion.}
In 2015, shortly after GANs were introduced and gained popularity, Surya Ganguli and his students proposed that an iterative denoising process modeled by a deep network could be used to learn a general distribution, such as that of natural images \cite{Sohl-Dickstein2015}. Their method was inspired by properties of special Gaussian and binomial processes studied by William Feller in 1949 \cite{Feller1949OnTT}.\footnote{Again, in the magical era of the 1940s!}

\begin{figure}[t]
    \centering
    \includegraphics[width=\linewidth]{\toplevelprefix/chapters/chapter1/figs/diffusion_pipeline.png}
    \caption{Illustration of an iterative denoising and compressing process that, starting from a Gaussian distribution \(q^{0} = \mathcal{N}(\vzero, \vI)\), converges to an arbitrary low-dimensional data distribution \(q^{L} = p\).}
    \label{fig:diffusion}
\end{figure}

Soon, denoising operators based on the score function \cite{hyvarinen05a}, briefly introduced in \Cref{sec:denoising-intro}, were shown to be more general and unified the denoising and diffusion processes and algorithms \cite{song2019,song2020score,ho2020denoising}. \Cref{fig:diffusion} illustrates the process that transforms a generic Gaussian distribution \(q^{0} = \mathcal{N}(\vzero, \vI)\) to an (arbitrary) empirical distribution \(p(\vx)\) by performing a sequence of iterative denoising (or compressing) operations:
\begin{equation}
    \vz^{0} \sim  \mathcal{N}(\vzero, \vI) \xrightarrow{\hspace{2mm} g^{0} \hspace{2mm}} \vz^{1} \xrightarrow{\hspace{2mm} g^{1} \hspace{2mm}} \cdots \xrightarrow{\hspace{2mm} g^{L-1} \hspace{2mm}} \vz^{L} \sim p(\vx).
\end{equation}
By now, denoising (and diffusion) has replaced GANs and become the mainstream method for learning distributions of images and videos, leading to popular commercial image generation engines such as Midjourney and Stability.ai. 
In \Cref{ch:compression} we will systematically introduce and study the denoising and diffusion method for learning a general low-dimensional distribution.


\section{A Unifying Approach}\label{sec:unifying-approach}
% Start of Selection
So far, we have given a brief account of the main objective and history of machine intelligence, along with many important ideas and approaches associated with it. In recent years, following the empirical success of deep neural networks, tremendous efforts have been made to develop theoretical frameworks that help us understand empirically designed deep networks---whether specific seemingly necessary components (e.g., dropout \cite{srivastava2014dropout}, normalization \cite{ioffe2015batch,ba2016layer}, attention \cite{vaswani2017attention}) or their overall behaviors (e.g., double descent \cite{belkin2019reconciling}, neural collapse \cite{papyan2020prevalence}).

Motivated in part by this trend, this book pursues several important and challenging goals:
\begin{itemize}
    \item Develop a theoretical framework that yields rigorous mathematical interpretations of deep neural networks.
    \item Ensure correctness of the learned data distribution and consistency with the learned representation.
    \item Demonstrate that the framework leads to performant architectures and guides further practical improvements.
\end{itemize}
In recent years, mounting evidence suggests these goals can indeed be achieved by leveraging the theory and solutions of the classical analytical low-dimensional models discussed earlier (treated more thoroughly in \Cref{ch:classic}) and by integrating fundamental ideas from related fields---namely information/coding theory, control/game theory, and optimization. This book aims to provide a systematic introduction to this new approach.

\subsection{Learning Parsimonious Representations}
\label{sec:computational-approach-compression}
One necessary condition for any learning task to be possible is that the sequences of interest must be \textit{computable}, at least in the sense of Alan Turing \cite{Turing-1936}. That is, a sequence can be computed via a program on a typical computer.\footnote{There are indeed well-defined sequences that are not computable.} In addition to being computable, we require computation to be \textit{tractable}.\footnote{We do not need to consider predicting things whose computational complexity is intractable---say, grows exponentially in the length or dimension of the sequence.} That is, the computational cost (space and time) for learning and computing the sequence should not grow exponentially in length. Furthermore, as we see in nature (and in the modern practice of machine intelligence), for most practical tasks an intelligent system needs to learn what is predictable from massive data in a very high-dimensional space, such as from vision, sound, and touch. Hence, for intelligence we do not need to consider all computable and tractable sequences or structures; we should focus only on predictable sequences and structures that admit \textit{scalable} realizations of their learning and computing algorithms:
\begin{equation}
    \text{\textbf{computable}} \;
   \Longrightarrow \; \text{\textbf{tractable}} \; \Longrightarrow \; 
   \text{\textbf{scalable}}.
\end{equation}

This is because whatever algorithms intelligent beings use to learn useful information must be \textit{scalable}. More specifically, the computational complexity of the algorithms should scale gracefully---typically linear or even sublinear---in the size and dimension of the data. On the technical level, this requires that the operations the algorithms rely on to learn can only utilize oracle information that can be efficiently computed from the data. More specifically, when the dimension is high and the scale is large, the only oracle one can afford to compute is either the first-order geometric information about the data\footnote{such as approximating a nonlinear structure locally with linear subspaces and computing the gradient of an objective function.} or the second-order statistical information\footnote{such as covariance or correlation of the data or their features.}.
The main goal of this book is to develop a theoretical and computational framework within which we can systematically develop efficient and effective solutions or algorithms with such scalable oracles and operations to \textit{learn} low-dimensional structures from the sampled data and subsequently the predictive function.


\paragraph{Pursuing low-dimensionality via compression.}
From the examples of sequences we gave in \Cref{sec:predictability}, it is clear that some sequences are easy to model and compute, while others are more difficult. The computational cost of a sequence depends on the complexity of the predicting function \(f\). The higher the degree of regression \(d\), the more costly it is to compute. The function \(f\) could be a simple linear function, or it could be a nonlinear function that is arbitrarily difficult to specify and compute.

It is reasonable to believe that if a sequence is harder---by whatever measure we choose---to specify and compute, then it will also be more difficult to learn from its sampled segments. Nevertheless, for any given predictable sequence, there are in fact many, often infinitely many, ways to specify it. For example, for the simple sequence \(x_{n+1} = a x_{n}\), we could also define the same sequence with \(x_{n+1} = a x_{n} + b x_{n-1} - b x_{n-1}\).
Hence it would be very useful to develop an objective and rigorous notion of ``complexity'' for any given computable sequence.

Andrey Kolmogorov, a Russian mathematician, was one of the first to define complexity for any computable sequence.\footnote{Many contributed to this notion of sequence complexity, most notably Ray Solomonoff and Greg Chaitin. All three developed algorithmic information theory independently---Solomonoff in 1960, Kolmogorov in 1965 \cite{Kolmogorov1998OnTO}, and Chaitin around 1966 \cite{Chaitin-1966}.} He proposed that among all programs computing the same sequence, the length of the shortest program measures its complexity. This aligns with Occam's Razor---\textit{choose the simplest theory explaining the same observation}. Formally, let \(p\) be a program generating sequence \(S\) on universal computer \(\cU\). The Kolmogorov complexity of \(S\) is:
\begin{equation}
    K(S) = \min_{p\,:\, \cU(p) = S} L(p). 
\end{equation}
Thus, complexity measures how parsimoniously we can specify or compute the sequence. This definition is conceptually important and historically inspired profound studies in computational complexity and theoretical computer science.

The shortest program length represents the ultimate compression of the sequence, quantifying our gain from learning its generative mechanism. However, Kolmogorov complexity is generally uncomputable \cite{Cover-Thomas} and intractable to approximate. Consequently, it has little practical use---it cannot predict learning difficulty or assess how well we have learned.


\paragraph{Computable measure of parsimony.}
For practical purposes, we need an efficiently computable measure of complexity for sequences generated by the same predicting function.\footnote{In practice, we typically care about learning the predicting function \(f\), rather than any particular sequence generated by \(f\).} Note that part of the reason Kolmogorov complexity is not computable is that its definition is non-constructive.

To introduce a computable measure of complexity, we may take a more constructive approach, as advocated by Claude Shannon through the framework of information theory \cite{Shannon-1948,Cover-Thomas}.\footnote{This framework has successfully guided engineering practice in the communication industry for over 80 years.} By assuming the sequence \(S\) is drawn from a probabilistic distribution \(p(S)\), the entropy of the distribution:\footnote{Here we consider differential entropy as we assume the sequence consists of continuous variables. For discrete variables, we would use \(H(S) = - \sum_{i}p(s_{i}) \log p(s_{i})\).}
\begin{equation}
    h(S) \doteq -\int p(s) \log p(s) \odif{s}
    \label{eqn:entropy-definition}
\end{equation}
provides a natural measure of its complexity. This measure also has a natural interpretation as the average number of binary bits needed to encode such a sequence, as we will see in \Cref{ch:compression}.

To illustrate the main ideas of this view, let us take a large number of long sequence segments:
\begin{equation}
    \{S_{1}, S_{2}, \ldots, S_{i}, \ldots, S_{N}\} \subset \R^{D},
\end{equation}
generated by a predicting function \(f\). Without loss of generality, we assume all sequences have the same length \(D\), so each sequence can be viewed as a vector in \(\R^{D}\). We introduce a coding scheme (with a codebook), denoted \(\cE\), that maps every segment \(S_{i}\) to a unique stream of binary bits \(\cE(S_{i})\), and a corresponding decoding scheme \(\cD\) that maps binary bit strings back to sequence segments (say subject to error \(\epsilon \geq 0\) as such an encoding scheme can be lossy). The simplest scheme fills the space spanned by all segments with \(\epsilon\)-balls, as shown in \Cref{fig:coding-schemes}. We then number the balls, and each sequence is encoded as the binary index of its closest ball, while each binary index is decoded back to the center of the corresponding ball. Thus, each segment can be recovered up to precision \(\epsilon\) from its bit stream.
\begin{figure}
    \centering
    \includegraphics[width=0.5\linewidth]{\toplevelprefix/chapters/chapter1/figs/Coding-schemes.png}
    \caption{Comparison of two coding schemes. Imagine the true data distribution lies along the two arrowed lines. Samples from these lines can be encoded with a codebook of all blue balls, or with a codebook of only the green balls. The second scheme yields a much lower coding length/rate subject to the same precision.}
    \label{fig:coding-schemes}
\end{figure}


Then, for an encoding \(\cE\), the complexity of the predicting function \(f\) can be evaluated as the average coding length \(L(\cE(S))\) of all sequences \(S\) that it generates, known as the coding rate:\footnote{One may make this more precise by taking \(R(S \mid \cE)\) to be the expected coding length for all segments \(S\) of length \(D\).}
\begin{equation}
   R(S \mid \cE) = \Ex[L(\cE(S))] \approx \frac{1}{N}\sum_{i=1}^{N} L(\cE(S_{i})). 
   \label{eqn:coding-rate}
\end{equation}
The coding rate measure will change if we use a different coding scheme (or codebook). In practice, the better we know the low-dimensional structure around which the segments are distributed, the more efficient a codebook we can design, as illustrated in \Cref{fig:coding-schemes}. Astute readers may recognize that conceptually the denoising process illustrated in \Cref{fig:diffusion} closely resembles going from the coding scheme with the blue balls to that with the green ones.

Given two coding schemes \(\cE_{1}\) and \(\cE_{2}\) for the segments, if the difference in the coding rates is positive:
\begin{equation}
   R(S \mid \cE_{1}) -  R(S \mid \cE_{2}) > 0, 
\end{equation}
we may say the coding scheme \(\cE_{2}\) is better. This difference can be viewed as a measure of how much more information \(\cE_{2}\) has over \(\cE_{1}\) about the distribution of the data. To a large extent, the goal of learning the data distribution is equivalent to finding the most efficient encoding and decoding scheme that minimizes the coding rate subject to a desired precision:
\begin{equation}
   \min_{\cE, \cD} R(S \mid \cE) \quad \text{subject to} \quad \operatorname{dist}(S, \cD(\cE(S))) \leq \epsilon. 
\end{equation}
As we will see in \Cref{ch:compression}, the achievable minimal rate is closely related to the notion of entropy \(H(S)\) \eqref{eqn:entropy-definition}.


\begin{remark}\label{rem:computable-complexity}
    The perspective of measuring data complexity with explicit encoding schemes has motivated several learning objectives proposed to revise Kolmogorov complexity for better computability \cite{WallaceC1999}, including the minimum message length (MML) proposed in 1968 \cite{WallaceC1968} and the minimum description length (MDL) in 1978 \cite{Rissanen-1978,HansenM2001}. These objectives normally count the coding length for the coding scheme \(\cE\) itself (including its codebook) in addition to the data \(S\) of interest: \(L(\cE(S)) + L(\cE)\). However, if the goal is to learn a finite-sized codebook and apply it to a large number of sequences, the amortized cost of the codebook can be ignored since
    \begin{equation}
        \frac{1}{N}\left( L(\cE) + \sum_{i=1}^{N} L(\cE(S_{i}))\right) \approx \frac{1}{N}\sum_{i=1}^{N} L(\cE(S_{i}))
    \end{equation}
    as \(N\) becomes large.
\end{remark}

Again, one may view the resulting optimal coding scheme as the one that achieves the best compression of the observed data. In general, compared to the Kolmogorov complexity, the coding length given by any encoding scheme will always be larger:
\begin{equation}
    K(S) < L(\cE(S)).
\end{equation}
Therefore, minimizing the coding rate/length essentially minimizes an upper bound of the otherwise uncomputable Kolmogorov complexity.

\subsection{Learning Informative Representations}
If the goal were simply to compress the given data for its own sake, the optimal codes approaching Kolmogorov complexity would in theory become nearly random or structureless \cite{Chaitin-1966}.\footnote{Any codes with structure can be further compressed.} However, our true purpose in learning the data distribution of sequences $S$ is to use it repeatedly with ease in future predictions. Hence, while compression allows us to identify the low-dimensional distribution in the data, we would like to encode this distribution in a \textit{structured and organized} way so that the resulting representation is informative and efficient to use.\footnote{For example, to sample the distribution under different conditions.} \Cref{fig:expansion} illustrates intuitively why such a transformation is desirable.

\begin{figure}
    \centering
    \includegraphics[width=0.98\linewidth]{\toplevelprefix/chapters/chapter1/figs/coding-transform.png}
    \caption{Transforming the identified low-dimensional data distribution into a more informative and structured representation.}
    \label{fig:expansion}
\end{figure}
As we will show in \Cref{ch:compression}, these desired structures in the final representation can be precisely promoted by choosing a natural measure of \textit{information gain} based on the coding rates of the chosen coding schemes.\footnote{The information gain is a pervasive idea in algorithmic information theory and has been incorporated in several approaches to this topic, most recently \(\mathcal{V}\)-information \cite{xu2020theory}. This particular instantiation, similarly to many other measures of complexity we discussed, suffers from being increasingly poorly-conditioned as the data support becomes more compact and low-dimensional, and so is not suitable for our needs.} Throughout this book, such an explicit and constructive coding approach provides a powerful computational framework for learning good representations of low-dimensional structures in real-world data. In many cases of practical importance, the coding length function can be efficiently computed or accurately approximated. In some benign cases, we can even obtain closed-form formulae---for example, subspace and Gaussian models (see \Cref{ch:compression}).

Moreover, this computational framework leads to a principled approach that naturally reveals the role deep networks play in this learning process. As we will derive systematically in \Cref{ch:representation}, the layers of a deep network perform operations that incrementally optimize the objective function of interest. From this perspective, the role of deep networks can be precisely interpreted as emulating a certain iterative optimization algorithm---say, gradient descent---to optimize the objective of information gain. Layers of the resulting deep architectures can be endowed with precise statistical and geometric interpretations, namely performing incremental compressive encoding and decoding operations. Consequently, the derived deep networks become transparent ``white boxes'' that are mathematically fully explainable.



\subsection{Learning Consistent Representations}

\label{sec:consistency}

To summarize our discussions so far, let us denote the data as
\begin{equation}
    \vX = \{S_{1}, S_{2}, \ldots, S_{i}, \ldots, S_{N}\} \subset \R^{D},
\end{equation}
and let \(\vZ = \cE(\vX)\) be the codes of \(\vX\) via some encoder \(\cE\):
\begin{equation}
    \vX  \xrightarrow{\hspace{2mm} \cE\hspace{2mm}} \vZ.
    \label{eqn:open-loop}
\end{equation}
In the machine learning context, \(\vZ\) is often called the ``features'' of \(\vX\). Note that without knowing the underlying distribution of \(\vX\), we do not know which encoder \(\cE\) should be used to retain the most useful information about the distribution of \(\vX\). In practice, people often start by trying a compact encoding scheme that serves a specific task well. In particular, they try to learn an encoder that optimizes a certain (empirical) measure of parsimony for the learned representation:
\begin{equation}
    \min \rho(\vZ). 
\end{equation}

\begin{example}\label{example:image_classification_feature_learning}
    For example, image classification is such a case: we assign all images in the same class to a single code and images in different classes to different codes, say ``one-hot'' vectors:
    \begin{equation}
        \vx \mapsto \vz \in \{  [1, 0, 0, \ldots , 0, 0], \;  [0, 1, 0 \ldots, 0, 0], \; \ldots, \;  [0,0,0, \ldots, 0, 1].\}
        \label{eqn:class-labels}
    \end{equation}
    Now, a classifier \(f(\cdot)\) can be modeled as a function that predicts the probability of a given \(\vx\) belonging to each of the \(k\) classes: \(\hat{\vz} = f(\vx) \in \R^{K}\). Then the ``goodness'' of a classifier can be measured by the so-called {\em cross entropy}:\footnote{The cross entropy can be viewed as a distance measure between the ground truth distribution of \(\vz\) and that of the prediction \(\hat{\vz}\). It can also be viewed as the expected coding length of \(\vz\) if we use the optimal code book for \(\hat{\vz}\) to encode \(\vz\). The cross entropy reaches its minimum when \(\vz\) and \(\hat{\vz}\) have the same distribution.}
    \begin{equation}
        \ell(\hat{\vz}, \vz) = \sum_{k=1}^{K} - z_{k} \log \hat{z}_{k},
    \end{equation}
    where \(z_{k}\) indicates the \(k\)-th entry of the vector \(\vz\). As the early practice of deep networks indicated \cite{krizhevsky2012imagenet}, if enough data are given, such an encoding scheme can often be represented by a deep network and learned in an end-to-end fashion by optimizing the cross-entropy. 
\end{example}

The cross-entropy loss \(\ell(\hat{\vz}, \vz)\) can be viewed as a special measure of parsimony \(\rho(\vz)\) associated with a particular family of encoding schemes that are suitable for classification. However, such an encoding is obviously \textit{very lossy}. The learned \(\vz\) does not contain any other information about \(\vx\) except for its class type. For example, by assigning an image with (a code representing) the class label ``apple'', we no longer know which specific type of apple is in the original image from the label alone. 

Of course, the other extreme is to require the coding scheme to be \textit{lossless}. That is, there is a one-to-one mapping between \(\vx\) and its code \(\vz\). However, as we will see in \Cref{ch:compression}, lossless coding (or compression) is impractical unless \(\vx\) is discrete. For a continuous random variable, we may only consider lossy coding schemes so that the coding length for the data can be finite. That is, we only encode the data up to a certain prescribed precision. As we will elaborate more in \Cref{ch:compression}, lossy coding is not merely a practical choice; it plays a fundamental role in making learning of the underlying continuous distribution possible from finite samples of the distribution. 

For many learning purposes, we want the feature \(\vz\), although \textit{lossy}, to retain more information about \(\vx\) than just its class type. In this book, we will introduce a more general measure of parsimony based on coding length/rate associated with a more general family of coding schemes---coding with a mixture of subspaces or Gaussians. This family has the capability to closely approximate arbitrary real-world distributions up to a certain precision. As we will see in \Cref{ch:compression} and \Cref{ch:representation}, such a measure will not only preserve most information about the distribution of \(\vX\) but will also promote certain desirable geometric and statistical structures for the learned representation \(\vZ\). 


\paragraph{Bidirectional auto-encoding for consistency.}
In a broader learning context, the main goal of a compressive coding scheme \(\cE\) is to identify the low-dimensional structures in the data \(\vX\) so that they can be used to predict things in the original data space. This requires that the learned encoding scheme \(\cE\) admits an efficient decoding scheme, denoted \(\cD\), which maps the feature or encoded data \(\vZ\) back to the data space:
\begin{equation}
    \vX   \xrightarrow{\hspace{2mm} \cE\hspace{2mm}} \vZ  \xrightarrow{\hspace{2mm} \cD \hspace{2mm}} \hat{\vX}.
       \label{eqn:auto-encoding}
\end{equation}
We call such an encoding--decoding pair \((\cE, \cD)\) an \textit{auto-encoding}. \Cref{fig:autoencoder} illustrates this process.
\begin{figure}
    \centering
    \includegraphics[width=0.7\linewidth]{\toplevelprefix/chapters/chapter1/figs/Autoencoder.jpg}
    \caption{Illustration of the architecture of an autoencoder.}
    \label{fig:autoencoder}
\end{figure}

Ideally, the decoding is approximately an ``inverse'' of the encoding, so that the data (distribution) \(\hat{\vX}\) decoded from \(\vZ\) is similar to the original data (distribution) \(\vX\) to some extent.\footnote{We will make precise what we mean by ``similar'' later.} If this holds, we can recover or predict from \(\vZ\) what occurs in the original data space. In this case, we say the pair \((\cE, \cD)\) provides a \textit{consistent} auto-encoding. For most practical purposes, we not only need such a decoding to exist, but also need it to be efficiently realizable and physically implementable. For example, if \(\vx\) is real-valued, quantization is required for any decoding scheme to be realizable on a finite-state machine, as we will explain in \Cref{ch:compression}. Thus, in general, realizable encoding and decoding schemes are necessarily lossy. A central question is how to learn a compact (lossy) representation \(\vZ\) that can still predict \(\vX\) well.

Generally speaking, both the encoder and decoder can be modeled and realized by deep networks and learned by solving an optimization problem of the following form:
\begin{equation}
   \min_{f, g} [\ell(\vX, \hat{\vX}) + \rho(\vZ)], \qquad \text{where} \quad \vZ = f(\vX), \quad \hat{\vX} = g(\vZ)
   \label{eqn:auto-encoding-objective}
\end{equation}
where \(\ell(\cdot, \cdot)\) is a distance function that promotes similarity between \(\vX\) and \(\hat{\vX}\)\footnote{Either sample-wise or distribution-wise, depending on the choice of \(\ell\).} and \(\rho(\vZ)\) is a measure that promotes parsimony and information richness of \(\vZ\). The classic principal component analysis (PCA) \cite{JolliffeI2002} is a typical example of a consistent auto-encoding, which we will study in great detail in \Cref{ch:classic}, as a precursor to more general low-dimensional structures. In \Cref{ch:auto-encoding}, we will study how to learn consistent auto-encoding for general (say nonlinear) low-dimensional distributions.  


\subsection{Learning Self-Consistent Representations}
In the auto-encoding objective above, one must evaluate how close the decoded data \(\hat{\vX}\) is to the original \(\vX\). This typically requires external supervision or knowledge of an appropriate similarity measure. Computing similarity between \(\hat{\vX}\) and \(\vX\) can be prohibitively expensive, or even impossible.\footnote{For instance, minimizing a distributional distance between the two random variables is statistically and computationally difficult.} In nature, animals learn autonomously without comparing their estimate \(\hat{\vX}\) with the ground truth \(\vX\) in the data space; they typically lack that option.\footnote{In animals and humans, the eyes process visual data long before it arrives at the brain; the brain does not have a mechanism to process raw visual data and must rely on the eyes' features to do any learning.}

How, then, can a system learn without external supervision or comparison? How can it know that \(\hat{\vX}\) is consistent with \(\vX\) without direct comparison? This leads to the idea of ``closing the loop.'' Under mild conditions (made precise in \Cref{ch:closed-loop}), ensuring consistency between \(\vX\) and \(\hat{\vX}\) reduces to encoding \(\hat{\vX}\) as \(\hat{\vZ}\) and checking consistency between \(\vZ\) and \(\hat{\vZ}\). We call this notion \textit{self-consistency}, illustrated by:
\begin{equation}
    \vX   \xrightarrow{\hspace{2mm} \cE\hspace{2mm}} \vZ  \xrightarrow{\hspace{2mm} \cD \hspace{2mm}} \hat{\vX} \xrightarrow{\hspace{2mm} \cE\hspace{2mm}} \hat{\vZ},
    \label{eqn:closed-loop}
\end{equation}
We call this process \textit{closed-loop transcription},\footnote{Inspired by transcription between DNA and RNA or other proteins.} depicted in \Cref{fig:closed-loop}.

\begin{figure}[t]
    \centering
\includegraphics[width=0.9\linewidth]{\toplevelprefix/chapters/chapter1/figs/diagrams_redu_gan_2.pdf}
\caption{Illustration of a closed-loop transcription. Here we use a mapping \(f\) to represent the encoder \(\cE\) and \(g\) to represent the decoder \(\cD\).}  \label{fig:closed-loop}
\end{figure}

It is arguably true that any autonomous intelligent being only needs to learn a self-consistent representation \(\vZ\) of the observed data \(\vX\), because checking consistency in the original data space---often meaning in the external world---is either too expensive or even physically infeasible. The closed-loop formulation allows one to learn an optimal encoding \(f(\cdot, \vtheta)\) and decoding \(g(\cdot, \veta)\) via a min-max game that depends only on the internal (learned) feature \(\vZ\):
\begin{equation}
    \max_{\vtheta}\min_{\veta} [\ell( \vZ, \hat{\vZ}) + \rho(\vZ)],  \qquad \text{where} \quad \vZ = f(\vX), \quad \hat{\vX} = g(\vZ), \quad \hat{\vZ} = f(\hat{\vX}) 
   \label{eqn:closed-loop-objective}
\end{equation}
where \(\ell( \vZ, \hat{\vZ})\) is a loss function based on coding rates of the features \(\vZ\) and \(\hat{\vZ}\), which, as we will see, can be much easier to compute. Here again, \(\rho(\vZ)\) is some measure that promotes parsimony and information richness of \(\vZ\). Somewhat surprisingly, as we will see in \Cref{ch:closed-loop}, under rather mild conditions such as \(\vX\) being sufficiently low-dimensional, self-consistency between \((\vZ, \hat{\vZ})\) implies consistency in \((\vX, \hat{\vX})\)! In addition, we will also see that a closed-loop system will allow us to learn the distribution in a \textit{continuous and incremental} manner,\footnote{That is, to learn with one class at a time or even one sample at a time.} without suffering from problems such as catastrophic forgetting associated with open-loop models.

% Start of Selection
\section{Bridging Theory and Practice for Machine Intelligence}
So far, we have introduced three related frameworks for learning a compact and structured representation \(\vZ\) for a given data distribution \(\vX\):
\begin{itemize}
    \item the open-ended encoding \eqref{eqn:open-loop};
    \item the bi-directional auto-encoding \eqref{eqn:auto-encoding};
    \item the closed-loop transcription \eqref{eqn:closed-loop}.
\end{itemize}
In this book, we will systematically study all three frameworks, one after another:
\begin{equation}
    \text{\textbf{open-ended}} \; \Longrightarrow \; 
    \text{\textbf{bi-directional}} \; \Longrightarrow \; \text{\textbf{closed-loop}},
\end{equation}
in \Cref{ch:representation}, \Cref{sec:consistent-representation} and \Cref{sec:self-consistency} of \Cref{ch:auto-encoding}, respectively

In recent years, many theoretical frameworks have been proposed to help understand deep networks. However, most have failed to provide scalable solutions that match the performance of empirical methods on real-world data and tasks. Many theories offer little practical guidance for further empirical improvement. \Cref{ch:conditional-inference} and \Cref{ch:applications} will demonstrate how the framework presented in this book can bridge the gap between theory and practice. \Cref{ch:conditional-inference} will show how to use the learned distribution and its representation to conduct (Bayesian) inference for practical tasks involving (conditional) generation, estimation, and prediction. \Cref{ch:applications} will provide compelling experimental evidence that networks and systems designed from first principles can achieve competitive---and potentially superior---performance on tasks such as visual representation learning, image classification, image completion, segmentation, and text generation.

\paragraph{Back to intelligence.}
As mentioned at the beginning, a fundamental task of any intelligent being is to learn predictable information from sensed data. We now understand the computational nature of this task and recognize that it is never-ending for two reasons:
\begin{itemize}
    \item Knowledge learned from data, say via encoding and decoding schemes, is unlikely to be correct or optimal. Intelligence must be able to improve when predictions of new observations contain errors.
    \item Observed data do not yet cover all predictable information. Intelligence must recognize when current knowledge is inadequate and acquire new information whenever it becomes available.
\end{itemize}

Thus, intelligence is \textit{not} about collecting all data in advance and training a model to memorize predictable information. Instead, it requires computational mechanisms that continuously improve current knowledge and acquire new information when needed. A fundamental characteristic of any intelligent being or system---whether an animal, human, robot, scientific community, or civilization---is \textit{the ability to continuously improve or gain information on its own}. We can symbolically express the relationship between intelligence and information as:
\begin{equation}
    \operatorname{Intelligence}(t) = \odv*{\operatorname{Information}}{t}(t), \qquad 
    \operatorname{Information}(t)  = \int_{0}^{t} \operatorname{Intelligence}(s) \odif{s}.
\end{equation}
The closed-loop framework provides a universal mechanism for self-improvement and self-learning through feedback---reinforcement being a primitive form, as in natural selection---or gaming, with scientific inquiry representing its most advanced form through hypothesis formulation and verification. All intelligent beings and systems in nature employ closed-loop mechanisms for learning at every level and scale. This ubiquity inspired early attempts to model intelligence with machines and computers, particularly the Cybernetics movement initiated by Norbert Wiener in the 1940s.

We hope this book helps readers better understand the objectives, principles, and computational mechanisms underlying intelligence. It lays the groundwork for future study of higher-level human intelligence---true artificial intelligence. We will outline several significant open problems in these directions in \Cref{ch:future}.

\end{document}<|MERGE_RESOLUTION|>--- conflicted
+++ resolved
@@ -372,11 +372,7 @@
     \min_{h} \Ex[\epsilon[n]^{2}] = \Ex[\|x[n] - h[n]*z[n]\|_{2}^{2}].
     \label{eqn:wiener-mse}
 \end{equation}
-<<<<<<< HEAD
-The optimal solution \(h[n]\) is called a (denoising) filter. Norbert Wiener---who also initiated the Cybernetics movement---studied this problem in the 1940s and derived an elegant closed-form solution known as the \textit{Wiener filter} \cite{Wiener-1942,Wiener-1949}. This result became one of the cornerstones of signal processing.
-=======
-The optimal solution $h[n]$ is referred to as a (denoising) filter. Norbert Wiener, the same person who initiated the Cybernetics movement, studied this problem in the 1940s and gave an elegant closed-form solution known as the {\em Wiener filter} \cite{Wiener-1942,Wiener-1949}. This became one of the most fundamental results in the field of Signal Processing, also known as least variance estimation and filtering. Interested reader may read the appendix B of the book \cite{MaY2003} for a detailed derivation of this type of estimators. 
->>>>>>> 2002b0f2
+The optimal solution \(h[n]\) is called a (denoising) filter. Norbert Wiener---who also initiated the Cybernetics movement---studied this problem in the 1940s and derived an elegant closed-form solution known as the \textit{Wiener filter} \cite{Wiener-1942,Wiener-1949}. This result, also known as least-variance estimation and filtering, became one of the cornerstones of signal processing. Interested readers may refer to \cite[Appendix B]{MaY2003} for a detailed derivation of this type of estimator.
 
 \paragraph{Kalman filter.} 
 The idea of denoising or filtering a dynamical system was later extended by Rudolph Kalman in the 1960s to a linear time-invariant system described by a finite-dimensional state-space model:
@@ -394,13 +390,7 @@
     \min \Ex[ \|\vx[n] - \vC\vz[n]\|_{2}^{2}]
     \label{eqn:kalman-mse}
 \end{equation}
-<<<<<<< HEAD
-is given in closed form by the so-called \textit{Kalman filter} \cite{kalman1960new}. This result is a cornerstone of modern control theory because it enables estimation of a dynamical system's state from noisy observations. One can then introduce linear state feedback, for example \(\vu[n] = \vF \hat{\vz}[n]\), and render the closed-loop system fully autonomous, as shown in \Cref{eqn:recursive-closed-loop}.
-=======
-is given in closed-form by the so-called {\em Kalman filter} \cite{kalman1960new}. Interested readers may see the Appendix B of the book \cite{MaY2003} for a detailed derivation of Kalman filter.
-
-This is one of the cornerstones of modern Control Theory because it allows us to estimate the state of a dynamical system from its noisy observations. Then one can subsequently introduce a (linear) state feedback, say of the form $\boldsymbol{u}[n] = \boldsymbol{F} \hat{\boldsymbol{z}}[n]$, and make the closed-loop system fully autonomous, as we saw in equation \eqref{eqn:recursive-closed-loop}. 
->>>>>>> 2002b0f2
+is given in closed form by the so-called \textit{Kalman filter} \cite{kalman1960new}. This result is a cornerstone of modern control theory because it enables estimation of a dynamical system's state from noisy observations. One can then introduce linear state feedback, for example \(\vu[n] = \vF \hat{\vz}[n]\), and render the closed-loop system fully autonomous, as shown in \Cref{eqn:recursive-closed-loop}.  Interested readers may refer to \cite[Appendix B]{MaY2003} for a detailed derivation of the Kalman filter.
 
 \paragraph{Identification of linear dynamical systems.}
 To derive the Kalman filter, the system parameters \(\vA, \vB, \vC\) are assumed to be known. If they are not given in advance, the problem becomes more challenging and is known as \textit{system identification}: how to \textit{learn} the parameters \(\vA, \vB, \vC\) from many samples of the input sequence \(\{\vu[n]\}\) and observation sequence \(\{\vx[n]\}\). This is a classic problem in systems theory. If the system is linear, the input and output sequences \(\{\vu[n], \vx[n]\}\) jointly lie on a certain low-dimensional subspace\footnote{which has the same dimension as the order of the state-space model \eqref{eqn:linear-state-space}.}. Hence, the identification problem is essentially equivalent to identifying this low-dimensional subspace \cite{OverscheeP1996,Liu-2009-CDC,Liu-2010-SIAM}.
@@ -527,11 +517,7 @@
 
 \subsubsection{General Distributions}\label{sec:denoising-intro}
 
-<<<<<<< HEAD
 The distributions of real-world data such as images, videos, and audio are too complex to be modeled by the above, somewhat idealistic, linear models or Gaussian processes. We normally do not know \textit{a priori} from which family of parametric models they are generated. Historically, many attempts have been made to develop analytical models for these data. In particular, Fields Medalist David Mumford spent considerable effort in the 1990s trying to understand and model the statistics of natural images \cite{Mumford1996TheSD}. He and his students, including Song-Chun Zhu, drew inspiration and techniques from statistical physics and proposed many statistical and stochastic models for the distribution of natural images, such as random fields or stochastic processes \cite{Zhu-Entropy-1997,Zhu1997LearningGP,Zhu1997Prior,Huang-Mumford,Mumford-1999,Lee-Mumford}. However, these analytical models achieved only limited success in producing samples that closely resemble natural images. Clearly, for real-world data like images, we need to develop more powerful and unifying methods to pursue their more general low-dimensional structures.
-=======
-The distributions of real-world data such as images, videos, and audio are too complex to be modeled by the above, somewhat idealistic, linear models or Gaussian processes. We normally do not know {\em a priori} they are generated from which family of parametric models. In history, there had been many attempts to develop analytical models for these data. Particularly, David Mumford, a Fields Medalist, spent considerable effort in the 1990s trying to understand and model the statistics of natural images \cite{Mumford1996TheSD}. He and his students, including Song-Chun Zhu, drew inspiration and techniques from statistical physics and proposed many statistical and stochastic models for the distribution of natural images, such as random fields or stochastic processes \cite{Zhu-Entropy-1997,Zhu1997LearningGP,Zhu1997Prior,Huang-Mumford,Mumford-1999,Lee-Mumford}. However, these analytical models met with limited success in producing samples that closely resemble natural images. Obviously, for real-world data like images, we need to develop more powerful and unifying methods to pursue their more general low-dimensional structures.
->>>>>>> 2002b0f2
 
 In practice, for a general distribution of real-world data, we typically only have many samples from the distribution---the so-called \textit{empirical distribution}. In such cases, we normally cannot expect to have a clear analytical form for their low-dimensional structures, nor for the resulting denoising operators.\footnote{This is unlike the cases of PCA, Wiener filter, and Kalman filter.} We therefore need to develop a more general solution to these empirical distributions, not necessarily in closed form but at least efficiently computable. If we do this correctly, solutions to the aforementioned linear models should become their special cases.
 
@@ -549,13 +535,8 @@
 \end{equation}
 for which we only need to know the distribution \(p(\cdot)\) of \(\vx\), not the ground truth \(p_{o}(\cdot)\) for \(\vx_{o}\). An important implication of this result is that if we add Gaussian noise to any distribution, the denoising process can be done easily if we can somehow obtain the function \(\nabla \log p(\vx)\).
 
-<<<<<<< HEAD
-Because this is such an important and useful result, it has been rediscovered and used in many different contexts and areas. For example, after Tweedie's formula \cite{Robbins1956AnEB}, it was rediscovered a few years later by \cite{Miyasawa61}. In the early 2000s, the function \(\nabla \log p(\vx)\) was rediscovered again in the context of learning a general distribution and was named the ``score function'' by Aapo Hyv\"{a}rinen \cite{hyvarinen05a}. Its connection to (empirical Bayesian) denoising was soon recognized by \cite{Vincent2011}.
+Because this is such an important and useful result, it has been rediscovered and used in many different contexts and areas. For example, after Tweedie's formula \cite{Robbins1956AnEB}, it was rediscovered a few years later by \cite{Miyasawa61} where it was termed ``empirical Bayesian denoising.'' In the early 2000s, the function \(\nabla \log p(\vx)\) was rediscovered again in the context of learning a general distribution and was named the ``score function'' by Aapo Hyv\"{a}rinen \cite{hyvarinen05a}. Its connection to (empirical Bayesian) denoising was soon recognized by \cite{Vincent2011}.
 Generalizations to other measurement distributions (beyond Gaussian noise) have been made by Eero Simoncelli's group \cite{Raphan10}. Today, the most direct application of Tweedie's formula and denoising is image generation via iterative denoising \cite{Kadkhodaie21a,ho2020denoising}.
-=======
-Because this is such an important and useful result, it has been rediscovered and used in many different contexts and areas. For example, after Tweedie's formula \cite{Robbins1956AnEB}, it was rediscovered a few years later by \cite{Miyasawa61}, known as {\em empirical Bayesian denoising}. In the early 2000s, the function $\nabla \log p(\x)$ was rediscovered again in the context of learning a general distribution and was named the ``score function'' by Aapo Hyv\"{a}rinen \cite{hyvarinen05a}. But its connection to (empirical Bayesian) denoising was soon recognized by \cite{Vincent2011}.
-Generalizations to other measurement distributions (beyond Gaussian noise) have been made by Eero Simoncelli's group \cite{Raphan10}, and later applied to image denoising \cite{Kadkhodaie21a,ho2020denoising}.
->>>>>>> 2002b0f2
 
 \begin{figure}
     \centering
